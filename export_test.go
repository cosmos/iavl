package iavl

import (
	"math"
	"math/rand"
	"testing"

	"cosmossdk.io/log"
	"github.com/stretchr/testify/assert"
	"github.com/stretchr/testify/require"

	db "github.com/cosmos/cosmos-db"
)

// setupExportTreeBasic sets up a basic tree with a handful of
// create/update/delete operations over a few versions.
func setupExportTreeBasic(t require.TestingT) *ImmutableTree {
	tree, err := NewMutableTree(db.NewMemDB(), 0, false, log.NewNopLogger())
	require.NoError(t, err)

	_, err = tree.Set([]byte("x"), []byte{255})
	require.NoError(t, err)
	_, err = tree.Set([]byte("z"), []byte{255})
	require.NoError(t, err)
	_, err = tree.Set([]byte("a"), []byte{1})
	require.NoError(t, err)
	_, err = tree.Set([]byte("b"), []byte{2})
	require.NoError(t, err)
	_, err = tree.Set([]byte("c"), []byte{3})
	require.NoError(t, err)
	_, _, err = tree.SaveVersion()
	require.NoError(t, err)

	_, _, err = tree.Remove([]byte("x"))
	require.NoError(t, err)
	_, _, err = tree.Remove([]byte("b"))
	require.NoError(t, err)
	_, err = tree.Set([]byte("c"), []byte{255})
	require.NoError(t, err)
	_, err = tree.Set([]byte("d"), []byte{4})
	require.NoError(t, err)
	_, _, err = tree.SaveVersion()
	require.NoError(t, err)

	_, err = tree.Set([]byte("b"), []byte{2})
	require.NoError(t, err)
	_, err = tree.Set([]byte("c"), []byte{3})
	require.NoError(t, err)
	_, err = tree.Set([]byte("e"), []byte{5})
	require.NoError(t, err)
	_, _, err = tree.Remove([]byte("z"))
	require.NoError(t, err)
	_, err = tree.Set([]byte("abc"), []byte{6})
	require.NoError(t, err)
	_, version, err := tree.SaveVersion()
	require.NoError(t, err)

	itree, err := tree.GetImmutable(version)
	require.NoError(t, err)
	return itree
}

// setupExportTreeRandom sets up a randomly generated tree.
// nolint: dupl
func setupExportTreeRandom(t *testing.T) *ImmutableTree {
	const (
		randSeed  = 49872768940 // For deterministic tests
		keySize   = 16
		valueSize = 16

		versions    = 8    // number of versions to generate
		versionOps  = 1024 // number of operations (create/update/delete) per version
		updateRatio = 0.4  // ratio of updates out of all operations
		deleteRatio = 0.2  // ratio of deletes out of all operations
	)

	r := rand.New(rand.NewSource(randSeed))
	tree, err := NewMutableTree(db.NewMemDB(), 0, false, log.NewNopLogger())
	require.NoError(t, err)

	var version int64
	keys := make([][]byte, 0, versionOps)
	for i := 0; i < versions; i++ {
		for j := 0; j < versionOps; j++ {
			key := make([]byte, keySize)
			value := make([]byte, valueSize)

			// The performance of this is likely to be terrible, but that's fine for small tests
			switch {
			case len(keys) > 0 && r.Float64() <= deleteRatio:
				index := r.Intn(len(keys))
				key = keys[index]
				keys = append(keys[:index], keys[index+1:]...)
				_, removed, err := tree.Remove(key)
				require.NoError(t, err)
				require.True(t, removed)

			case len(keys) > 0 && r.Float64() <= updateRatio:
				key = keys[r.Intn(len(keys))]
				r.Read(value)
				updated, err := tree.Set(key, value)
				require.NoError(t, err)
				require.True(t, updated)

			default:
				r.Read(key)
				r.Read(value)
				// If we get an update, set again
				for updated, err := tree.Set(key, value); updated && err == nil; {
					key = make([]byte, keySize)
					r.Read(key)
				}
				keys = append(keys, key)
			}
		}
		_, version, err = tree.SaveVersion()
		require.NoError(t, err)
	}

	require.EqualValues(t, versions, tree.Version())
	require.GreaterOrEqual(t, tree.Size(), int64(math.Trunc(versions*versionOps*(1-updateRatio-deleteRatio))/2))

	itree, err := tree.GetImmutable(version)
	require.NoError(t, err)
	return itree
}

// setupExportTreeSized sets up a single-version tree with a given number
// of randomly generated key/value pairs, useful for benchmarking.
func setupExportTreeSized(t require.TestingT, treeSize int) *ImmutableTree { //nolint:unparam
	const (
		randSeed  = 49872768940 // For deterministic tests
		keySize   = 16
		valueSize = 16
	)

	r := rand.New(rand.NewSource(randSeed))
	tree, err := NewMutableTree(db.NewMemDB(), 0, false, log.NewNopLogger())
	require.NoError(t, err)

	for i := 0; i < treeSize; i++ {
		key := make([]byte, keySize)
		value := make([]byte, valueSize)
		r.Read(key)
		r.Read(value)
		updated, err := tree.Set(key, value)
		require.NoError(t, err)

		if updated {
			i--
		}
	}

	_, version, err := tree.SaveVersion()
	require.NoError(t, err)

	itree, err := tree.GetImmutable(version)
	require.NoError(t, err)

	return itree
}

func TestExporter(t *testing.T) {
	tree := setupExportTreeBasic(t)

	expect := []*ExportNode{
		{Key: []byte("a"), Value: []byte{1}, Version: 1, Height: 0},
		{Key: []byte("abc"), Value: []byte{6}, Version: 3, Height: 0},
		{Key: []byte("abc"), Value: nil, Version: 3, Height: 1},
		{Key: []byte("b"), Value: []byte{2}, Version: 3, Height: 0},
		{Key: []byte("c"), Value: []byte{3}, Version: 3, Height: 0},
		{Key: []byte("c"), Value: nil, Version: 3, Height: 1},
		{Key: []byte("b"), Value: nil, Version: 3, Height: 2},
		{Key: []byte("d"), Value: []byte{4}, Version: 2, Height: 0},
		{Key: []byte("e"), Value: []byte{5}, Version: 3, Height: 0},
		{Key: []byte("e"), Value: nil, Version: 3, Height: 1},
		{Key: []byte("d"), Value: nil, Version: 3, Height: 3},
	}

	actual := make([]*ExportNode, 0, len(expect))
	exporter, err := tree.Export()
	require.NoError(t, err)
	defer exporter.Close()
	for {
		node, err := exporter.Next()
		if err == ErrorExportDone {
			break
		}
		require.NoError(t, err)
		actual = append(actual, node)
	}

	assert.Equal(t, expect, actual)
}

func TestExporterCompress(t *testing.T) {
	tree := setupExportTreeBasic(t)

	expect := []*ExportNode{
		{Key: []byte{0, 'a'}, Value: []byte{1}, Version: 1, Height: 0},
		{Key: []byte{1, 'b', 'c'}, Value: []byte{6}, Version: 3, Height: 0},
		{Key: nil, Value: nil, Version: 0, Height: 1},
		{Key: []byte{0, 'b'}, Value: []byte{2}, Version: 3, Height: 0},
		{Key: []byte{0, 'c'}, Value: []byte{3}, Version: 3, Height: 0},
		{Key: nil, Value: nil, Version: 0, Height: 1},
		{Key: nil, Value: nil, Version: 0, Height: 2},
		{Key: []byte{0, 'd'}, Value: []byte{4}, Version: 2, Height: 0},
		{Key: []byte{0, 'e'}, Value: []byte{5}, Version: 3, Height: 0},
		{Key: nil, Value: nil, Version: 0, Height: 1},
		{Key: nil, Value: nil, Version: 0, Height: 3},
	}

	actual := make([]*ExportNode, 0, len(expect))
	innerExporter, err := tree.Export()
	require.NoError(t, err)
	defer innerExporter.Close()

	exporter := NewCompressExporter(innerExporter)
	for {
		node, err := exporter.Next()
		if err == ErrorExportDone {
			break
		}
		require.NoError(t, err)
		actual = append(actual, node)
	}

	assert.Equal(t, expect, actual)
}

func TestExporter_Import(t *testing.T) {
	testcases := map[string]*ImmutableTree{
		"empty tree": NewImmutableTree(db.NewMemDB(), 0, false, log.NewNopLogger()),
		"basic tree": setupExportTreeBasic(t),
	}
	if !testing.Short() {
		testcases["sized tree"] = setupExportTreeSized(t, 4096)
		testcases["random tree"] = setupExportTreeRandom(t)
	}

	for desc, tree := range testcases {
		tree := tree
		for _, compress := range []bool{false, true} {
			if compress {
				desc += "-compress"
			}
			compress := compress
			t.Run(desc, func(t *testing.T) {
				t.Parallel()

				innerExporter, err := tree.Export()
				require.NoError(t, err)
				defer innerExporter.Close()

				exporter := NodeExporter(innerExporter)
				if compress {
					exporter = NewCompressExporter(innerExporter)
				}

<<<<<<< HEAD
				newTree, err := NewMutableTree(db.NewMemDB(), 0, false, log.NewNopLogger())
=======
				newTree, err := NewMutableTree(db.NewMemDB(), 0, false)
>>>>>>> 2e91f884
				require.NoError(t, err)
				innerImporter, err := newTree.Import(tree.Version())
				require.NoError(t, err)
				defer innerImporter.Close()

				importer := NodeImporter(innerImporter)
				if compress {
					importer = NewCompressImporter(innerImporter)
				}

				for {
					item, err := exporter.Next()
					if err == ErrorExportDone {
						err = innerImporter.Commit()
						require.NoError(t, err)
						break
					}
					require.NoError(t, err)
					err = importer.Add(item)
					require.NoError(t, err)
				}

				treeHash, err := tree.Hash()
				require.NoError(t, err)
				newTreeHash, err := newTree.Hash()
				require.NoError(t, err)

				require.Equal(t, treeHash, newTreeHash, "Tree hash mismatch")
				require.Equal(t, tree.Size(), newTree.Size(), "Tree size mismatch")
				require.Equal(t, tree.Version(), newTree.Version(), "Tree version mismatch")

				tree.Iterate(func(key, value []byte) bool { //nolint:errcheck
					index, _, err := tree.GetWithIndex(key)
					require.NoError(t, err)
					newIndex, newValue, err := newTree.GetWithIndex(key)
					require.NoError(t, err)
					require.Equal(t, index, newIndex, "Index mismatch for key %v", key)
					require.Equal(t, value, newValue, "Value mismatch for key %v", key)
					return false
				})
			})
		}
	}
}

func TestExporter_Close(t *testing.T) {
	tree := setupExportTreeSized(t, 4096)
	exporter, err := tree.Export()
	require.NoError(t, err)

	node, err := exporter.Next()
	require.NoError(t, err)
	require.NotNil(t, node)

	exporter.Close()
	node, err = exporter.Next()
	require.Error(t, err)
	require.Equal(t, ErrorExportDone, err)
	require.Nil(t, node)

	node, err = exporter.Next()
	require.Error(t, err)
	require.Equal(t, ErrorExportDone, err)
	require.Nil(t, node)

	exporter.Close()
	exporter.Close()
}

func TestExporter_DeleteVersionErrors(t *testing.T) {
	tree, err := NewMutableTree(db.NewMemDB(), 0, false, log.NewNopLogger())
	require.NoError(t, err)

	_, err = tree.Set([]byte("a"), []byte{1})
	require.NoError(t, err)
	_, _, err = tree.SaveVersion()
	require.NoError(t, err)

	_, err = tree.Set([]byte("b"), []byte{2})
	require.NoError(t, err)
	_, _, err = tree.SaveVersion()
	require.NoError(t, err)

	_, err = tree.Set([]byte("c"), []byte{3})
	require.NoError(t, err)
	_, _, err = tree.SaveVersion()
	require.NoError(t, err)

	itree, err := tree.GetImmutable(2)
	require.NoError(t, err)
	exporter, err := itree.Export()
	require.NoError(t, err)
	defer exporter.Close()

	err = tree.DeleteVersionsTo(1)
	require.NoError(t, err)

	err = tree.DeleteVersionsTo(2)
	require.Error(t, err)

	exporter.Close()
	err = tree.DeleteVersionsTo(2)
	require.NoError(t, err)
}

func BenchmarkExport(b *testing.B) {
	b.StopTimer()
	tree := setupExportTreeSized(b, 4096)
	b.StartTimer()
	for n := 0; n < b.N; n++ {
		exporter, err := tree.Export()
		require.NoError(b, err)
		for {
			_, err := exporter.Next()
			if err == ErrorExportDone {
				break
			} else if err != nil {
				b.Error(err)
			}
		}
		exporter.Close()
	}
}<|MERGE_RESOLUTION|>--- conflicted
+++ resolved
@@ -257,11 +257,7 @@
 					exporter = NewCompressExporter(innerExporter)
 				}
 
-<<<<<<< HEAD
 				newTree, err := NewMutableTree(db.NewMemDB(), 0, false, log.NewNopLogger())
-=======
-				newTree, err := NewMutableTree(db.NewMemDB(), 0, false)
->>>>>>> 2e91f884
 				require.NoError(t, err)
 				innerImporter, err := newTree.Import(tree.Version())
 				require.NoError(t, err)
