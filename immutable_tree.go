--- conflicted
+++ resolved
@@ -323,20 +323,11 @@
 //
 
 func (t *ImmutableTree) nodeSize() int {
-<<<<<<< HEAD
 	return int(t.root.size*2 - 1)
-=======
-	size := 0
-	t.root.traverse(t, true, func(n *Node) bool {
-		size++
-		return false
-	})
-	return size
 }
 
 // TraverseStateChanges iterate the range of versions, compare each version to it's predecessor to extract the state changes of it.
 // endVersion is exclusive.
 func (t *ImmutableTree) TraverseStateChanges(startVersion, endVersion int64, fn func(version int64, changeSet *ChangeSet) error) error {
 	return t.ndb.traverseStateChanges(startVersion, endVersion, fn)
->>>>>>> bb1050fe
 }