// nolint: errcheck
package iavl

import (
	"bytes"
	mrand "math/rand"
	"sort"
	"testing"

	"github.com/stretchr/testify/assert"
	"github.com/stretchr/testify/require"
	db "github.com/tendermint/tm-db"
)

func TestBasic(t *testing.T) {
	tree, err := getTestTree(0)
	require.NoError(t, err)
	up := tree.Set([]byte("1"), []byte("one"))
	if up {
		t.Error("Did not expect an update (should have been create)")
	}
	up = tree.Set([]byte("2"), []byte("two"))
	if up {
		t.Error("Did not expect an update (should have been create)")
	}
	up = tree.Set([]byte("2"), []byte("TWO"))
	if !up {
		t.Error("Expected an update")
	}
	up = tree.Set([]byte("5"), []byte("five"))
	if up {
		t.Error("Did not expect an update (should have been create)")
	}

	// Test 0x00
	{
		idx, val := tree.Get([]byte{0x00})
		if val != nil {
			t.Errorf("Expected no value to exist")
		}
		if idx != 0 {
			t.Errorf("Unexpected idx %x", idx)
		}
		if string(val) != "" {
			t.Errorf("Unexpected value %v", string(val))
		}
	}

	// Test "1"
	{
		idx, val := tree.Get([]byte("1"))
		if val == nil {
			t.Errorf("Expected value to exist")
		}
		if idx != 0 {
			t.Errorf("Unexpected idx %x", idx)
		}
		if string(val) != "one" {
			t.Errorf("Unexpected value %v", string(val))
		}
	}

	// Test "2"
	{
		idx, val := tree.Get([]byte("2"))
		if val == nil {
			t.Errorf("Expected value to exist")
		}
		if idx != 1 {
			t.Errorf("Unexpected idx %x", idx)
		}
		if string(val) != "TWO" {
			t.Errorf("Unexpected value %v", string(val))
		}
	}

	// Test "4"
	{
		idx, val := tree.Get([]byte("4"))
		if val != nil {
			t.Errorf("Expected no value to exist")
		}
		if idx != 2 {
			t.Errorf("Unexpected idx %x", idx)
		}
		if string(val) != "" {
			t.Errorf("Unexpected value %v", string(val))
		}
	}

	// Test "6"
	{
		idx, val := tree.Get([]byte("6"))
		if val != nil {
			t.Errorf("Expected no value to exist")
		}
		if idx != 3 {
			t.Errorf("Unexpected idx %x", idx)
		}
		if string(val) != "" {
			t.Errorf("Unexpected value %v", string(val))
		}
	}
}

func TestUnit(t *testing.T) {

	expectHash := func(tree *ImmutableTree, hashCount int64) {
		// ensure number of new hash calculations is as expected.
		hash, count := tree.hashWithCount()
		if count != hashCount {
			t.Fatalf("Expected %v new hashes, got %v", hashCount, count)
		}
		// nuke hashes and reconstruct hash, ensure it's the same.
		tree.root.traverse(tree, true, func(node *Node) bool {
			node.hash = nil
			return false
		})
		// ensure that the new hash after nuking is the same as the old.
		newHash, _ := tree.hashWithCount()
		if !bytes.Equal(hash, newHash) {
			t.Fatalf("Expected hash %v but got %v after nuking", hash, newHash)
		}
	}

	expectSet := func(tree *MutableTree, i int, repr string, hashCount int64) {
		origNode := tree.root
		updated := tree.Set(i2b(i), []byte{})
		// ensure node was added & structure is as expected.
		if updated || P(tree.root) != repr {
			t.Fatalf("Adding %v to %v:\nExpected         %v\nUnexpectedly got %v updated:%v",
				i, P(origNode), repr, P(tree.root), updated)
		}
		// ensure hash calculation requirements
		expectHash(tree.ImmutableTree, hashCount)
		tree.root = origNode
	}

	expectRemove := func(tree *MutableTree, i int, repr string, hashCount int64) {
		origNode := tree.root
		value, removed := tree.Remove(i2b(i))
		// ensure node was added & structure is as expected.
		if len(value) != 0 || !removed || P(tree.root) != repr {
			t.Fatalf("Removing %v from %v:\nExpected         %v\nUnexpectedly got %v value:%v removed:%v",
				i, P(origNode), repr, P(tree.root), value, removed)
		}
		// ensure hash calculation requirements
		expectHash(tree.ImmutableTree, hashCount)
		tree.root = origNode
	}

<<<<<<< HEAD
	// ////// Test Set cases:
=======
	// Test Set cases:
>>>>>>> a41e36bf

	// Case 1:
	t1 := T(N(4, 20))

	expectSet(t1, 8, "((4 8) 20)", 3)
	expectSet(t1, 25, "(4 (20 25))", 3)

	t2 := T(N(4, N(20, 25)))

	expectSet(t2, 8, "((4 8) (20 25))", 3)
	expectSet(t2, 30, "((4 20) (25 30))", 4)

	t3 := T(N(N(1, 2), 6))

	expectSet(t3, 4, "((1 2) (4 6))", 4)
	expectSet(t3, 8, "((1 2) (6 8))", 3)

	t4 := T(N(N(1, 2), N(N(5, 6), N(7, 9))))

	expectSet(t4, 8, "(((1 2) (5 6)) ((7 8) 9))", 5)
	expectSet(t4, 10, "(((1 2) (5 6)) (7 (9 10)))", 5)

<<<<<<< HEAD
	// ////// Test Remove cases:
=======
	// Test Remove cases:
>>>>>>> a41e36bf

	t10 := T(N(N(1, 2), 3))

	expectRemove(t10, 2, "(1 3)", 1)
	expectRemove(t10, 3, "(1 2)", 0)

	t11 := T(N(N(N(1, 2), 3), N(4, 5)))

	expectRemove(t11, 4, "((1 2) (3 5))", 2)
	expectRemove(t11, 3, "((1 2) (4 5))", 1)

}

func TestRemove(t *testing.T) {
	keyLen, dataLen := 16, 40

	size := 10000
	t1, err := getTestTree(size)
	require.NoError(t, err)

	// insert a bunch of random nodes
	keys := make([][]byte, size)
	l := int32(len(keys))
	for i := 0; i < size; i++ {
		key := randBytes(keyLen)
		t1.Set(key, randBytes(dataLen))
		keys[i] = key
	}

	for i := 0; i < 10; i++ {
		step := 50 * i
		// remove a bunch of existing keys (may have been deleted twice)
		/* #nosec */
		for j := 0; j < step; j++ {
			key := keys[mrand.Int31n(l)]
			t1.Remove(key)
		}
		t1.SaveVersion()
	}
}

func TestIntegration(t *testing.T) {

	type record struct {
		key   string
		value string
	}

	records := make([]*record, 400)
	tree, err := getTestTree(0)
	require.NoError(t, err)

	randomRecord := func() *record {
		return &record{randstr(20), randstr(20)}
	}

	for i := range records {
		r := randomRecord()
		records[i] = r
		updated := tree.Set([]byte(r.key), []byte{})
		if updated {
			t.Error("should have not been updated")
		}
		updated = tree.Set([]byte(r.key), []byte(r.value))
		if !updated {
			t.Error("should have been updated")
		}
		if tree.Size() != int64(i+1) {
			t.Error("size was wrong", tree.Size(), i+1)
		}
	}

	for _, r := range records {
		if has := tree.Has([]byte(r.key)); !has {
			t.Error("Missing key", r.key)
		}
		if has := tree.Has([]byte(randstr(12))); has {
			t.Error("Table has extra key")
		}
		if _, val := tree.Get([]byte(r.key)); string(val) != r.value {
			t.Error("wrong value")
		}
	}

	for i, x := range records {
		if val, removed := tree.Remove([]byte(x.key)); !removed {
			t.Error("Wasn't removed")
		} else if string(val) != x.value {
			t.Error("Wrong value")
		}
		for _, r := range records[i+1:] {
			if has := tree.Has([]byte(r.key)); !has {
				t.Error("Missing key", r.key)
			}
			if has := tree.Has([]byte(randstr(12))); has {
				t.Error("Table has extra key")
			}
			_, val := tree.Get([]byte(r.key))
			if string(val) != r.value {
				t.Error("wrong value")
			}
		}
		if tree.Size() != int64(len(records)-(i+1)) {
			t.Error("size was wrong", tree.Size(), (len(records) - (i + 1)))
		}
	}
}

func TestIterateRange(t *testing.T) {
	type record struct {
		key   string
		value string
	}

	records := []record{
		{"abc", "123"},
		{"low", "high"},
		{"fan", "456"},
		{"foo", "a"},
		{"foobaz", "c"},
		{"good", "bye"},
		{"foobang", "d"},
		{"foobar", "b"},
		{"food", "e"},
		{"foml", "f"},
	}
	keys := make([]string, len(records))
	for i, r := range records {
		keys[i] = r.key
	}
	sort.Strings(keys)

	tree, err := getTestTree(0)
	require.NoError(t, err)

	// insert all the data
	for _, r := range records {
		updated := tree.Set([]byte(r.key), []byte(r.value))
		if updated {
			t.Error("should have not been updated")
		}
	}
	// test traversing the whole node works... in order
	viewed := []string{}
	tree.Iterate(func(key []byte, value []byte) bool {
		viewed = append(viewed, string(key))
		return false
	})
	if len(viewed) != len(keys) {
		t.Error("not the same number of keys as expected")
	}
	for i, v := range viewed {
		if v != keys[i] {
			t.Error("Keys out of order", v, keys[i])
		}
	}

	trav := traverser{}
	tree.IterateRange([]byte("foo"), []byte("goo"), true, trav.view)
	expectTraverse(t, trav, "foo", "food", 5)

	trav = traverser{}
	tree.IterateRange([]byte("aaa"), []byte("abb"), true, trav.view)
	expectTraverse(t, trav, "", "", 0)

	trav = traverser{}
	tree.IterateRange(nil, []byte("flap"), true, trav.view)
	expectTraverse(t, trav, "abc", "fan", 2)

	trav = traverser{}
	tree.IterateRange([]byte("foob"), nil, true, trav.view)
	expectTraverse(t, trav, "foobang", "low", 6)

	trav = traverser{}
	tree.IterateRange([]byte("very"), nil, true, trav.view)
	expectTraverse(t, trav, "", "", 0)

	// make sure it doesn't include end
	trav = traverser{}
	tree.IterateRange([]byte("fooba"), []byte("food"), true, trav.view)
	expectTraverse(t, trav, "foobang", "foobaz", 3)

	// make sure backwards also works... (doesn't include end)
	trav = traverser{}
	tree.IterateRange([]byte("fooba"), []byte("food"), false, trav.view)
	expectTraverse(t, trav, "foobaz", "foobang", 3)

	// make sure backwards also works...
	trav = traverser{}
	tree.IterateRange([]byte("g"), nil, false, trav.view)
	expectTraverse(t, trav, "low", "good", 2)
}

func TestPersistence(t *testing.T) {
	db := db.NewMemDB()

	// Create some random key value pairs
	records := make(map[string]string)
	for i := 0; i < 10000; i++ {
		records[randstr(20)] = randstr(20)
	}

	// Construct some tree and save it
	t1, err := NewMutableTree(db, 0)
	require.NoError(t, err)
	for key, value := range records {
		t1.Set([]byte(key), []byte(value))
	}
	t1.SaveVersion()

	// Load a tree
	t2, err := NewMutableTree(db, 0)
	require.NoError(t, err)
	t2.Load()
	for key, value := range records {
		_, t2value := t2.Get([]byte(key))
		if string(t2value) != value {
			t.Fatalf("Invalid value. Expected %v, got %v", value, t2value)
		}
	}
}

func TestProof(t *testing.T) {

	// Construct some random tree
	tree, err := getTestTree(100)
	require.NoError(t, err)
	for i := 0; i < 10; i++ {
		key, value := randstr(20), randstr(20)
		tree.Set([]byte(key), []byte(value))
	}

	// Persist the items so far
	tree.SaveVersion()

	// Add more items so it's not all persisted
	for i := 0; i < 10; i++ {
		key, value := randstr(20), randstr(20)
		tree.Set([]byte(key), []byte(value))
	}

	// Now for each item, construct a proof and verify
	tree.Iterate(func(key []byte, value []byte) bool {
		value2, proof, err := tree.GetWithProof(key)
		assert.NoError(t, err)
		assert.Equal(t, value, value2)
		if assert.NotNil(t, proof) {
			verifyProof(t, proof, tree.WorkingHash())
		}
		return false
	})
}

func TestTreeProof(t *testing.T) {
	db := db.NewMemDB()
	tree, err := NewMutableTree(db, 100)
	require.NoError(t, err)
	assert.Equal(t, tree.Hash(), []byte(nil))

	// should get false for proof with nil root
	value, proof, err := tree.GetWithProof([]byte("foo"))
	assert.Nil(t, value)
	assert.Nil(t, proof)
	assert.Error(t, proof.Verify([]byte(nil)))
	assert.NoError(t, err)

	// insert lots of info and store the bytes
	keys := make([][]byte, 200)
	for i := 0; i < 200; i++ {
		key := randstr(20)
		tree.Set([]byte(key), []byte(key))
		keys[i] = []byte(key)
	}

	tree.SaveVersion()

	// query random key fails
	value, proof, err = tree.GetWithProof([]byte("foo"))
	assert.Nil(t, value)
	assert.NotNil(t, proof)
	assert.NoError(t, err)
	assert.NoError(t, proof.Verify(tree.Hash()))
	assert.NoError(t, proof.VerifyAbsence([]byte("foo")))

	// valid proof for real keys
	root := tree.WorkingHash()
	for _, key := range keys {
		value, proof, err := tree.GetWithProof(key)
		if assert.NoError(t, err) {
			require.Nil(t, err, "Failed to read proof from bytes: %v", err)
			assert.Equal(t, key, value)
			err := proof.Verify(root)
			assert.NoError(t, err, "#### %v", proof.String())
			err = proof.VerifyItem(key, key)
			assert.NoError(t, err, "#### %v", proof.String())
		}
	}
}<|MERGE_RESOLUTION|>--- conflicted
+++ resolved
@@ -149,11 +149,7 @@
 		tree.root = origNode
 	}
 
-<<<<<<< HEAD
-	// ////// Test Set cases:
-=======
 	// Test Set cases:
->>>>>>> a41e36bf
 
 	// Case 1:
 	t1 := T(N(4, 20))
@@ -176,11 +172,7 @@
 	expectSet(t4, 8, "(((1 2) (5 6)) ((7 8) 9))", 5)
 	expectSet(t4, 10, "(((1 2) (5 6)) (7 (9 10)))", 5)
 
-<<<<<<< HEAD
-	// ////// Test Remove cases:
-=======
 	// Test Remove cases:
->>>>>>> a41e36bf
 
 	t10 := T(N(N(1, 2), 3))
 
@@ -213,7 +205,6 @@
 	for i := 0; i < 10; i++ {
 		step := 50 * i
 		// remove a bunch of existing keys (may have been deleted twice)
-		/* #nosec */
 		for j := 0; j < step; j++ {
 			key := keys[mrand.Int31n(l)]
 			t1.Remove(key)
