--- conflicted
+++ resolved
@@ -260,22 +260,14 @@
 	return false
 }
 
-<<<<<<< HEAD
-// NodeIterator is an iterator for nodeDB to traverse a tree.
-=======
 // NodeIterator is an iterator for nodeDB to traverse a tree in depth-first, preorder manner.
->>>>>>> 98e2b0da
 type NodeIterator struct {
 	nodesToVisit []*Node
 	ndb          *nodeDB
 	err          error
 }
 
-<<<<<<< HEAD
-// NewNodeIterator returns a new NodeIterator.
-=======
 // NewNodeIterator returns a new NodeIterator to traverse the tree of the root node.
->>>>>>> 98e2b0da
 func NewNodeIterator(root []byte, ndb *nodeDB) (*NodeIterator, error) {
 	if len(root) == 0 {
 		return &NodeIterator{
@@ -313,37 +305,14 @@
 	return iter.err
 }
 
-<<<<<<< HEAD
-// Next moves to the next iterator.
-=======
 // Next moves forward the traversal.
 // if isSkipped is true, the subtree under the current node is skipped.
->>>>>>> 98e2b0da
 func (iter *NodeIterator) Next(isSkipped bool) {
 	if !iter.Valid() {
 		return
 	}
 	node := iter.GetNode()
 	iter.nodesToVisit = iter.nodesToVisit[:len(iter.nodesToVisit)-1]
-<<<<<<< HEAD
-	if !isSkipped {
-		if node.isLeaf() {
-			return
-		}
-		leftNode, err := iter.ndb.GetNode(node.leftHash)
-		if err != nil {
-			iter.err = err
-			return
-		}
-		iter.nodesToVisit = append(iter.nodesToVisit, leftNode)
-		rightNode, err := iter.ndb.GetNode(node.rightHash)
-		if err != nil {
-			iter.err = err
-			return
-		}
-		iter.nodesToVisit = append(iter.nodesToVisit, rightNode)
-	}
-=======
 
 	if isSkipped {
 		return
@@ -352,6 +321,13 @@
 	if node.isLeaf() {
 		return
 	}
+
+	rightNode, err := iter.ndb.GetNode(node.rightHash)
+	if err != nil {
+		iter.err = err
+		return
+	}
+	iter.nodesToVisit = append(iter.nodesToVisit, rightNode)
 
 	leftNode, err := iter.ndb.GetNode(node.leftHash)
 	if err != nil {
@@ -359,11 +335,4 @@
 		return
 	}
 	iter.nodesToVisit = append(iter.nodesToVisit, leftNode)
-	rightNode, err := iter.ndb.GetNode(node.rightHash)
-	if err != nil {
-		iter.err = err
-		return
-	}
-	iter.nodesToVisit = append(iter.nodesToVisit, rightNode)
->>>>>>> 98e2b0da
 }