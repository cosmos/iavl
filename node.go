--- conflicted
+++ resolved
@@ -8,14 +8,9 @@
 	"fmt"
 	"io"
 
-<<<<<<< HEAD
-	"golang.org/x/crypto/ripemd160"
-	"github.com/tendermint/go-amino"
-=======
 	"github.com/tendermint/go-amino"
 	"github.com/tendermint/iavl/sha256truncated"
 	cmn "github.com/tendermint/tmlibs/common"
->>>>>>> 19185291
 )
 
 // Node represents a node in a Tree.
@@ -53,79 +48,35 @@
 	n := 0
 	cause := error(nil)
 
-<<<<<<< HEAD
-	// Keeps track of bytes read.
-	n := 0
-
 	// Read node header.
-	node.height, n, err = amino.DecodeInt8(buf)
-	if err != nil {
-		return nil, err
+
+	node.height, n, cause = amino.DecodeInt8(buf)
+	if cause != nil {
+		return nil, cmn.ErrorWrap(cause, "decoding node.height")
 	}
 	buf = buf[n:]
 
-	node.size, n, err = amino.DecodeInt64(buf)
-	if err != nil {
-		return nil, err
+	node.size, n, cause = amino.DecodeVarint(buf)
+	if cause != nil {
+		return nil, cmn.ErrorWrap(cause, "decoding node.size")
 	}
 	buf = buf[n:]
 
-	node.version, n, err = amino.DecodeInt64(buf)
-	if err != nil {
-		return nil, err
+	node.version, n, cause = amino.DecodeVarint(buf)
+	if cause != nil {
+		return nil, cmn.ErrorWrap(cause, "decoding node.version")
 	}
 	buf = buf[n:]
 
-	node.key, n, err = amino.DecodeByteSlice(buf)
-	if err != nil {
-		return nil, err
-=======
-	// Read node header.
-
-	node.height, n, cause = amino.DecodeInt8(buf)
-	if cause != nil {
-		return nil, cmn.ErrorWrap(cause, "decoding node.height")
+	node.key, n, cause = amino.DecodeByteSlice(buf)
+	if cause != nil {
+		return nil, cmn.ErrorWrap(cause, "decoding node.key")
 	}
 	buf = buf[n:]
 
-	node.size, n, cause = amino.DecodeVarint(buf)
-	if cause != nil {
-		return nil, cmn.ErrorWrap(cause, "decoding node.size")
-	}
-	buf = buf[n:]
-
-	node.version, n, cause = amino.DecodeVarint(buf)
-	if cause != nil {
-		return nil, cmn.ErrorWrap(cause, "decoding node.version")
-	}
-	buf = buf[n:]
-
-	node.key, n, cause = amino.DecodeByteSlice(buf)
-	if cause != nil {
-		return nil, cmn.ErrorWrap(cause, "decoding node.key")
->>>>>>> 19185291
-	}
-	buf = buf[n:]
-
 	// Read node body.
 
 	if node.isLeaf() {
-<<<<<<< HEAD
-		node.value, _, err = amino.DecodeByteSlice(buf)
-		if err != nil {
-			return nil, err
-		}
-	} else { // Read children.
-		leftHash, n, err := amino.DecodeByteSlice(buf)
-		if err != nil {
-			return nil, err
-		}
-		buf = buf[n:]
-
-		rightHash, _, err := amino.DecodeByteSlice(buf)
-		if err != nil {
-			return nil, err
-=======
 		node.value, _, cause = amino.DecodeByteSlice(buf)
 		if cause != nil {
 			return nil, cmn.ErrorWrap(cause, "decoding node.value")
@@ -140,7 +91,6 @@
 		rightHash, _, cause := amino.DecodeByteSlice(buf)
 		if cause != nil {
 			return nil, cmn.ErrorWrap(cause, "decoding node.rightHash")
->>>>>>> 19185291
 		}
 		node.leftHash = leftHash
 		node.rightHash = rightHash
@@ -281,15 +231,6 @@
 
 // Writes the node's hash to the given io.Writer. This function expects
 // child hashes to be already set.
-<<<<<<< HEAD
-func (node *Node) writeHashBytes(w io.Writer) (err error) {
-	err = amino.EncodeInt8(w, node.height)
-	if err == nil {
-		err = amino.EncodeInt64(w, node.size)
-	}
-	if err == nil {
-		err = amino.EncodeInt64(w, node.version)
-=======
 func (node *Node) writeHashBytes(w io.Writer) cmn.Error {
 	err := amino.EncodeInt8(w, node.height)
 	if err != nil {
@@ -302,19 +243,11 @@
 	err = amino.EncodeVarint(w, node.version)
 	if err != nil {
 		return cmn.ErrorWrap(err, "writing version")
->>>>>>> 19185291
 	}
 
 	// Key is not written for inner nodes, unlike writeBytes.
 
 	if node.isLeaf() {
-<<<<<<< HEAD
-		if err == nil {
-			err = amino.EncodeByteSlice(w, node.key)
-		}
-		if err == nil {
-			err = amino.EncodeByteSlice(w, node.value)
-=======
 		err = amino.EncodeByteSlice(w, node.key)
 		if err != nil {
 			return cmn.ErrorWrap(err, "writing key")
@@ -325,19 +258,11 @@
 		err = amino.EncodeByteSlice(w, valueHash)
 		if err != nil {
 			return cmn.ErrorWrap(err, "writing value")
->>>>>>> 19185291
 		}
 	} else {
 		if node.leftHash == nil || node.rightHash == nil {
 			panic("Found an empty child hash")
 		}
-<<<<<<< HEAD
-		if err == nil {
-			err = amino.EncodeByteSlice(w, node.leftHash)
-		}
-		if err == nil {
-			err = amino.EncodeByteSlice(w, node.rightHash)
-=======
 		err = amino.EncodeByteSlice(w, node.leftHash)
 		if err != nil {
 			return cmn.ErrorWrap(err, "writing left hash")
@@ -345,7 +270,6 @@
 		err = amino.EncodeByteSlice(w, node.rightHash)
 		if err != nil {
 			return cmn.ErrorWrap(err, "writing right hash")
->>>>>>> 19185291
 		}
 	}
 
@@ -354,11 +278,7 @@
 
 // Writes the node's hash to the given io.Writer.
 // This function has the side-effect of calling hashWithCount.
-<<<<<<< HEAD
-func (node *Node) writeHashBytesRecursively(w io.Writer) (hashCount int64, err error) {
-=======
 func (node *Node) writeHashBytesRecursively(w io.Writer) (hashCount int64, err cmn.Error) {
->>>>>>> 19185291
 	if node.leftNode != nil {
 		leftHash, leftCount := node.leftNode.hashWithCount()
 		node.leftHash = leftHash
@@ -375,25 +295,6 @@
 }
 
 // Writes the node as a serialized byte slice to the supplied io.Writer.
-<<<<<<< HEAD
-func (node *Node) writeBytes(w io.Writer) (err error) {
-	err = amino.EncodeInt8(w, node.height)
-	if err == nil {
-		err = amino.EncodeInt64(w, node.size)
-	}
-	if err == nil {
-		err = amino.EncodeInt64(w, node.version)
-	}
-
-	// Unlike writeHashBytes, key is written for inner nodes.
-	if err == nil {
-		err = amino.EncodeByteSlice(w, node.key)
-	}
-
-	if node.isLeaf() {
-		if err == nil {
-			err = amino.EncodeByteSlice(w, node.value)
-=======
 func (node *Node) writeBytes(w io.Writer) cmn.Error {
 	var cause error
 	cause = amino.EncodeInt8(w, node.height)
@@ -419,33 +320,22 @@
 		cause = amino.EncodeByteSlice(w, node.value)
 		if cause != nil {
 			return cmn.ErrorWrap(cause, "writing value")
->>>>>>> 19185291
 		}
 	} else {
 		if node.leftHash == nil {
 			panic("node.leftHash was nil in writeBytes")
 		}
-<<<<<<< HEAD
-		if err == nil {
-			err = amino.EncodeByteSlice(w, node.leftHash)
-=======
 		cause = amino.EncodeByteSlice(w, node.leftHash)
 		if cause != nil {
 			return cmn.ErrorWrap(cause, "writing left hash")
->>>>>>> 19185291
 		}
 
 		if node.rightHash == nil {
 			panic("node.rightHash was nil in writeBytes")
 		}
-<<<<<<< HEAD
-		if err == nil {
-			err = amino.EncodeByteSlice(w, node.rightHash)
-=======
 		cause = amino.EncodeByteSlice(w, node.rightHash)
 		if cause != nil {
 			return cmn.ErrorWrap(cause, "writing right hash")
->>>>>>> 19185291
 		}
 	}
 	return nil
