package iavl

// NOTE: This file favors int64 as opposed to int for size/counts.
// The Tree on the other hand favors int.  This is intentional.

import (
	"bytes"
	"crypto/sha256"
	"encoding/binary"
	"errors"
	"fmt"
	"io"
	"math"

	"github.com/cosmos/iavl/cache"

	"github.com/cosmos/iavl/internal/encoding"
)

// NodeKey represents a key of node in the DB.
type NodeKey struct {
	version int64
	nonce   int32
}

func (nk *NodeKey) GetKey() []byte {
	b := make([]byte, 12)
	binary.BigEndian.PutUint64(b, uint64(nk.version))
	binary.BigEndian.PutUint32(b[8:], uint32(nk.nonce))
	return b
}

// Node represents a node in a Tree.
type Node struct {
	key           []byte
	value         []byte
	hash          []byte
	nodeKey       *NodeKey
	leftNodeKey   *NodeKey
	rightNodeKey  *NodeKey
	size          int64
	leftNode      *Node
	rightNode     *Node
	subtreeHeight int8
}

var _ cache.Node = (*Node)(nil)

// NewNode returns a new node from a key, value and version.
func NewNode(key []byte, value []byte) *Node {
	return &Node{
		key:           key,
		value:         value,
		subtreeHeight: 0,
		size:          1,
	}
}

// MakeNode constructs an *Node from an encoded byte slice.
//
// The new node doesn't have its hash saved or set. The caller must set it
// afterwards.
func MakeNode(nodeKey *NodeKey, buf []byte) (*Node, error) {
	// Read node header (height, size, key).
	height, n, cause := encoding.DecodeVarint(buf)
	if cause != nil {
		return nil, fmt.Errorf("decoding node.height, %w", cause)
	}
	buf = buf[n:]
	if height < int64(math.MinInt8) || height > int64(math.MaxInt8) {
		return nil, errors.New("invalid height, must be int8")
	}

	size, n, cause := encoding.DecodeVarint(buf)
	if cause != nil {
		return nil, fmt.Errorf("decoding node.size, %w", cause)
	}
	buf = buf[n:]

	key, n, cause := encoding.DecodeBytes(buf)
	if cause != nil {
		return nil, fmt.Errorf("decoding node.key, %w", cause)
	}
	buf = buf[n:]

	node := &Node{
		subtreeHeight: int8(height),
		size:          size,
		nodeKey:       nodeKey,
		key:           key,
	}

	// Read node body.
	if node.isLeaf() {
		val, _, cause := encoding.DecodeBytes(buf)
		if cause != nil {
			return nil, fmt.Errorf("decoding node.value, %w", cause)
		}
		node.value = val
		// ensure take the hash for the leaf node
		if _, err := node._hash(node.nodeKey.version); err != nil {
			return nil, fmt.Errorf("calculating hash error: %v", err)
		}

	} else { // Read children.
		node.hash, n, cause = encoding.DecodeBytes(buf)
		if cause != nil {
			return nil, fmt.Errorf("decoding node.hash, %w", cause)
		}
		buf = buf[n:]

		var (
			leftNodeKey, rightNodeKey NodeKey
			nonce                     int64
		)
		leftNodeKey.version, n, cause = encoding.DecodeVarint(buf)
		if cause != nil {
			return nil, fmt.Errorf("decoding node.leftNodeKey.version, %w", cause)
		}
		buf = buf[n:]
		nonce, n, cause = encoding.DecodeVarint(buf)
		if cause != nil {
			return nil, fmt.Errorf("deocding node.leftNodeKey.nonce, %w", cause)
		}
		buf = buf[n:]
		if nonce < int64(math.MinInt32) || nonce > int64(math.MaxInt32) {
			return nil, errors.New("invalid nonce, must be int32")
		}
		leftNodeKey.nonce = int32(nonce)

		rightNodeKey.version, n, cause = encoding.DecodeVarint(buf)
		if cause != nil {
			return nil, fmt.Errorf("decoding node.rightNodeKey.version, %w", cause)
		}
		buf = buf[n:]
		nonce, _, cause = encoding.DecodeVarint(buf)
		if cause != nil {
			return nil, fmt.Errorf("decoding node.rightNodeKey.nonce, %w", cause)
		}
		if nonce < int64(math.MinInt32) || nonce > int64(math.MaxInt32) {
			return nil, errors.New("invalid nonce, must be int32")
		}
		rightNodeKey.nonce = int32(nonce)

		node.leftNodeKey = &leftNodeKey
		node.rightNodeKey = &rightNodeKey
	}
	return node, nil
}

func (node *Node) GetKey() []byte {
	return node.nodeKey.GetKey()
}

// String returns a string representation of the node key.
func (nk *NodeKey) String() string {
	return fmt.Sprintf("(%d, %d)", nk.version, nk.nonce)
}

// String returns a string representation of the node.
func (node *Node) String() string {
	child := ""
	if node.leftNode != nil && node.leftNode.nodeKey != nil {
		child += fmt.Sprintf("{left %v}", node.leftNode.nodeKey)
	}
	if node.rightNode != nil && node.rightNode.nodeKey != nil {
		child += fmt.Sprintf("{right %v}", node.rightNode.nodeKey)
	}
	return fmt.Sprintf("Node{%s:%s@ %v:%v-%v %d-%d}#%s\n",
		ColoredBytes(node.key, Green, Blue),
		ColoredBytes(node.value, Cyan, Blue),
		node.nodeKey, node.leftNodeKey, node.rightNodeKey,
		node.size, node.subtreeHeight, child)
}

// clone creates a shallow copy of a node with its hash set to nil.
func (node *Node) clone(tree *MutableTree) (*Node, error) {
	if node.isLeaf() {
		return nil, ErrCloneLeafNode
	}

	// ensure get children
	var err error
	leftNode := node.leftNode
	rightNode := node.rightNode
	if node.nodeKey != nil {
		leftNode, err = node.getLeftNode(tree.ImmutableTree)
		if err != nil {
			return nil, err
		}
		rightNode, err = node.getRightNode(tree.ImmutableTree)
		if err != nil {
			return nil, err
		}
		node.leftNode = nil
		node.rightNode = nil
	}

	return &Node{
		key:           node.key,
		subtreeHeight: node.subtreeHeight,
		size:          node.size,
		hash:          nil,
		nodeKey:       nil,
		leftNodeKey:   node.leftNodeKey,
		rightNodeKey:  node.rightNodeKey,
		leftNode:      leftNode,
		rightNode:     rightNode,
	}, nil
}

func (node *Node) isLeaf() bool {
	return node.subtreeHeight == 0
}

// Check if the node has a descendant with the given key.
func (node *Node) has(t *ImmutableTree, key []byte) (has bool, err error) {
	if bytes.Equal(node.key, key) {
		return true, nil
	}
	if node.isLeaf() {
		return false, nil
	}
	if bytes.Compare(key, node.key) < 0 {
		leftNode, err := node.getLeftNode(t)
		if err != nil {
			return false, err
		}
		return leftNode.has(t, key)
	}

	rightNode, err := node.getRightNode(t)
	if err != nil {
		return false, err
	}

	return rightNode.has(t, key)
}

// Get a key under the node.
//
// The index is the index in the list of leaf nodes sorted lexicographically by key. The leftmost leaf has index 0.
// It's neighbor has index 1 and so on.
func (node *Node) get(t *ImmutableTree, key []byte) (index int64, value []byte, err error) {
	if node.isLeaf() {
		switch bytes.Compare(node.key, key) {
		case -1:
			return 1, nil, nil
		case 1:
			return 0, nil, nil
		default:
			return 0, node.value, nil
		}
	}

	if bytes.Compare(key, node.key) < 0 {
		leftNode, err := node.getLeftNode(t)
		if err != nil {
			return 0, nil, err
		}

		return leftNode.get(t, key)
	}

	rightNode, err := node.getRightNode(t)
	if err != nil {
		return 0, nil, err
	}

	index, value, err = rightNode.get(t, key)
	if err != nil {
		return 0, nil, err
	}

	index += node.size - rightNode.size
	return index, value, nil
}

func (node *Node) getByIndex(t *ImmutableTree, index int64) (key []byte, value []byte, err error) {
	if node.isLeaf() {
		if index == 0 {
			return node.key, node.value, nil
		}
		return nil, nil, nil
	}
	// TODO: could improve this by storing the
	// sizes as well as left/right hash.
	leftNode, err := node.getLeftNode(t)
	if err != nil {
		return nil, nil, err
	}

	if index < leftNode.size {
		return leftNode.getByIndex(t, index)
	}

	rightNode, err := node.getRightNode(t)
	if err != nil {
		return nil, nil, err
	}

	return rightNode.getByIndex(t, index-leftNode.size)
}

// Computes the hash of the node without computing its descendants. Must be
// called on nodes which have descendant node hashes already computed.
func (node *Node) _hash(version int64) ([]byte, error) {
	if node.hash != nil {
		return node.hash, nil
	}

	h := sha256.New()
<<<<<<< HEAD
	buf := new(bytes.Buffer)
	if err := node.writeHashBytes(buf, version); err != nil {
		return nil, err
	}
	_, err := h.Write(buf.Bytes())
	if err != nil {
=======
	if err := node.writeHashBytes(h); err != nil {
>>>>>>> 7fcfca7b
		return nil, err
	}
	node.hash = h.Sum(nil)

	return node.hash, nil
}

// Hash the node and its descendants recursively. This usually mutates all
// descendant nodes. Returns the node hash and number of nodes hashed.
// If the tree is empty (i.e. the node is nil), returns the hash of an empty input,
// to conform with RFC-6962.
func (node *Node) hashWithCount(version int64) ([]byte, error) {
	if node == nil {
		return sha256.New().Sum(nil), nil
	}
	if node.hash != nil {
		return node.hash, nil
	}

	h := sha256.New()
	buf := new(bytes.Buffer)
	err := node.writeHashBytesRecursively(buf, version)
	if err != nil {
		return nil, err
	}
	_, err = h.Write(buf.Bytes())
	if err != nil {
		return nil, err
	}
	node.hash = h.Sum(nil)

	return node.hash, nil
}

// validate validates the node contents
func (node *Node) validate() error {
	if node == nil {
		return errors.New("node cannot be nil")
	}
	if node.key == nil {
		return errors.New("key cannot be nil")
	}
	if node.nodeKey == nil {
		return errors.New("nodeKey cannot be nil")
	}
	if node.nodeKey.version <= 0 {
		return errors.New("version must be greater than 0")
	}
	if node.subtreeHeight < 0 {
		return errors.New("height cannot be less than 0")
	}
	if node.size < 1 {
		return errors.New("size must be at least 1")
	}

	if node.subtreeHeight == 0 {
		// Leaf nodes
		if node.value == nil {
			return errors.New("value cannot be nil for leaf node")
		}
		if node.leftNodeKey != nil || node.leftNode != nil || node.rightNodeKey != nil || node.rightNode != nil {
			return errors.New("leaf node cannot have children")
		}
		if node.size != 1 {
			return errors.New("leaf nodes must have size 1")
		}
	} else if node.value != nil {
		return errors.New("value must be nil for non-leaf node")
	}
	return nil
}

// Writes the node's hash to the given io.Writer. This function expects
// child hashes to be already set.
func (node *Node) writeHashBytes(w io.Writer, version int64) error {
	err := encoding.EncodeVarint(w, int64(node.subtreeHeight))
	if err != nil {
		return fmt.Errorf("writing height, %w", err)
	}
	err = encoding.EncodeVarint(w, node.size)
	if err != nil {
		return fmt.Errorf("writing size, %w", err)
	}
	err = encoding.EncodeVarint(w, version)
	if err != nil {
		return fmt.Errorf("writing version, %w", err)
	}

	// Key is not written for inner nodes, unlike writeBytes.

	if node.isLeaf() {
		err = encoding.EncodeBytes(w, node.key)
		if err != nil {
			return fmt.Errorf("writing key, %w", err)
		}

		// Indirection needed to provide proofs without values.
		// (e.g. ProofLeafNode.ValueHash)
		valueHash := sha256.Sum256(node.value)

		err = encoding.EncodeBytes(w, valueHash[:])
		if err != nil {
			return fmt.Errorf("writing value, %w", err)
		}
	} else {
		if node.leftNode == nil || node.rightNode == nil {
			return ErrEmptyChild
		}
		err = encoding.EncodeBytes(w, node.leftNode.hash)
		if err != nil {
			return fmt.Errorf("writing left hash, %w", err)
		}
		err = encoding.EncodeBytes(w, node.rightNode.hash)
		if err != nil {
			return fmt.Errorf("writing right hash, %w", err)
		}
	}

	return nil
}

// Writes the node's hash to the given io.Writer.
// This function has the side-effect of calling hashWithCount.
func (node *Node) writeHashBytesRecursively(w io.Writer, version int64) error {
	_, err := node.leftNode.hashWithCount(version)
	if err != nil {
		return err
	}
	_, err = node.rightNode.hashWithCount(version)
	if err != nil {
		return err
	}
	return node.writeHashBytes(w, version)
}

func (node *Node) encodedSize() int {
	n := 1 +
		encoding.EncodeVarintSize(node.size) +
		encoding.EncodeBytesSize(node.key)
	if node.isLeaf() {
		n += encoding.EncodeBytesSize(node.value)
	} else {
		n += encoding.EncodeBytesSize(node.hash)
		if node.leftNodeKey != nil {
			n += encoding.EncodeVarintSize(node.leftNodeKey.version) +
				encoding.EncodeVarintSize(int64(node.leftNodeKey.nonce))
		}
		if node.rightNodeKey != nil {
			n += encoding.EncodeVarintSize(node.rightNodeKey.version) +
				encoding.EncodeVarintSize(int64(node.rightNodeKey.nonce))
		}
	}
	return n
}

// Writes the node as a serialized byte slice to the supplied io.Writer.
func (node *Node) writeBytes(w io.Writer) error {
	if node == nil {
		return errors.New("cannot write nil node")
	}
	cause := encoding.EncodeVarint(w, int64(node.subtreeHeight))
	if cause != nil {
		return fmt.Errorf("writing height, %w", cause)
	}
	cause = encoding.EncodeVarint(w, node.size)
	if cause != nil {
		return fmt.Errorf("writing size, %w", cause)
	}

	// Unlike writeHashByte, key is written for inner nodes.
	cause = encoding.EncodeBytes(w, node.key)
	if cause != nil {
		return fmt.Errorf("writing key, %w", cause)
	}

	if node.isLeaf() {
		cause = encoding.EncodeBytes(w, node.value)
		if cause != nil {
			return fmt.Errorf("writing value, %w", cause)
		}
	} else {
		cause = encoding.EncodeBytes(w, node.hash)
		if cause != nil {
			return fmt.Errorf("writing hash, %w", cause)
		}
		if node.leftNodeKey == nil {
			return ErrLeftNodeKeyEmpty
		}
		cause = encoding.EncodeVarint(w, node.leftNodeKey.version)
		if cause != nil {
			return fmt.Errorf("writing the version of left node key, %w", cause)
		}
		cause = encoding.EncodeVarint(w, int64(node.leftNodeKey.nonce))
		if cause != nil {
			return fmt.Errorf("writing the nonce of left node key, %w", cause)
		}

		if node.rightNodeKey == nil {
			return ErrRightNodeKeyEmpty
		}
		cause = encoding.EncodeVarint(w, node.rightNodeKey.version)
		if cause != nil {
			return fmt.Errorf("writing the version of right node key, %w", cause)
		}
		cause = encoding.EncodeVarint(w, int64(node.rightNodeKey.nonce))
		if cause != nil {
			return fmt.Errorf("writing the nonce of right node key, %w", cause)
		}
	}
	return nil
}

func (node *Node) getLeftNode(t *ImmutableTree) (*Node, error) {
	if node.leftNode != nil {
		return node.leftNode, nil
	}
	leftNode, err := t.ndb.GetNode(node.leftNodeKey)
	if err != nil {
		return nil, err
	}
	return leftNode, nil
}

func (node *Node) getRightNode(t *ImmutableTree) (*Node, error) {
	if node.rightNode != nil {
		return node.rightNode, nil
	}
	rightNode, err := t.ndb.GetNode(node.rightNodeKey)
	if err != nil {
		return nil, err
	}
	return rightNode, nil
}

// NOTE: mutates height and size
func (node *Node) calcHeightAndSize(t *ImmutableTree) error {
	leftNode, err := node.getLeftNode(t)
	if err != nil {
		return err
	}

	rightNode, err := node.getRightNode(t)
	if err != nil {
		return err
	}

	node.subtreeHeight = maxInt8(leftNode.subtreeHeight, rightNode.subtreeHeight) + 1
	node.size = leftNode.size + rightNode.size
	return nil
}

func (node *Node) calcBalance(t *ImmutableTree) (int, error) {
	leftNode, err := node.getLeftNode(t)
	if err != nil {
		return 0, err
	}

	rightNode, err := node.getRightNode(t)
	if err != nil {
		return 0, err
	}

	return int(leftNode.subtreeHeight) - int(rightNode.subtreeHeight), nil
}

// traverse is a wrapper over traverseInRange when we want the whole tree
func (node *Node) traverse(t *ImmutableTree, ascending bool, cb func(*Node) bool) bool {
	return node.traverseInRange(t, nil, nil, ascending, false, false, func(node *Node) bool {
		return cb(node)
	})
}

// traversePost is a wrapper over traverseInRange when we want the whole tree post-order
func (node *Node) traversePost(t *ImmutableTree, ascending bool, cb func(*Node) bool) bool {
	return node.traverseInRange(t, nil, nil, ascending, false, true, func(node *Node) bool {
		return cb(node)
	})
}

func (node *Node) traverseInRange(tree *ImmutableTree, start, end []byte, ascending bool, inclusive bool, post bool, cb func(*Node) bool) bool {
	stop := false
	t := node.newTraversal(tree, start, end, ascending, inclusive, post)
	// TODO: figure out how to handle these errors
	for node2, err := t.next(); node2 != nil && err == nil; node2, err = t.next() {
		stop = cb(node2)
		if stop {
			return stop
		}
	}
	return stop
}

var (
	ErrCloneLeafNode     = fmt.Errorf("attempt to copy a leaf node")
	ErrEmptyChild        = fmt.Errorf("found an empty child")
	ErrLeftNodeKeyEmpty  = fmt.Errorf("node.leftNodeKey was empty in writeBytes")
	ErrRightNodeKeyEmpty = fmt.Errorf("node.rightNodeKey was empty in writeBytes")
	ErrLeftHashIsNil     = fmt.Errorf("node.leftHash was nil in writeBytes")
	ErrRightHashIsNil    = fmt.Errorf("node.rightHash was nil in writeBytes")
)<|MERGE_RESOLUTION|>--- conflicted
+++ resolved
@@ -310,16 +310,7 @@
 	}
 
 	h := sha256.New()
-<<<<<<< HEAD
-	buf := new(bytes.Buffer)
-	if err := node.writeHashBytes(buf, version); err != nil {
-		return nil, err
-	}
-	_, err := h.Write(buf.Bytes())
-	if err != nil {
-=======
-	if err := node.writeHashBytes(h); err != nil {
->>>>>>> 7fcfca7b
+	if err := node.writeHashBytes(h, version); err != nil {
 		return nil, err
 	}
 	node.hash = h.Sum(nil)
