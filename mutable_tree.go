--- conflicted
+++ resolved
@@ -35,12 +35,6 @@
 type MutableTree struct {
 	*ImmutableTree                                     // The current, working tree.
 	lastSaved                *ImmutableTree            // The most recently saved tree.
-<<<<<<< HEAD
-	orphans                  []*NodeKey                // Nodes removed by updates of working tree.
-	versions                 map[int64]bool            // The previous, saved versions of the tree.
-	allRootLoaded            bool                      // Whether all roots are loaded or not(by LazyLoadVersion)
-=======
->>>>>>> 946c32de
 	unsavedFastNodeAdditions map[string]*fastnode.Node // FastNodes that have not yet been saved to disk
 	unsavedFastNodeRemovals  map[string]interface{}    // FastNodes that have not yet been removed from disk
 	ndb                      *nodeDB
@@ -62,12 +56,6 @@
 	return &MutableTree{
 		ImmutableTree:            head,
 		lastSaved:                head.clone(),
-<<<<<<< HEAD
-		orphans:                  []*NodeKey{},
-		versions:                 map[int64]bool{},
-		allRootLoaded:            false,
-=======
->>>>>>> 946c32de
 		unsavedFastNodeAdditions: make(map[string]*fastnode.Node),
 		unsavedFastNodeRemovals:  make(map[string]interface{}),
 		ndb:                      ndb,
@@ -91,13 +79,7 @@
 	if err != nil {
 		return false
 	}
-<<<<<<< HEAD
-	has, _ = tree.ndb.HasVersion(version)
-	tree.versions[version] = has
-	return has
-=======
 	return firstVersion <= version && version <= latestVersion
->>>>>>> 946c32de
 }
 
 // AvailableVersions returns all available versions in ascending order
@@ -233,11 +215,7 @@
 		if !tree.skipFastStorageUpgrade {
 			tree.addUnsavedAddition(key, fastnode.NewNode(key, value, tree.version+1))
 		}
-<<<<<<< HEAD
 		tree.ImmutableTree.root = NewNode(key, value)
-=======
-		tree.ImmutableTree.root = NewNode(key, value, tree.version+1)
->>>>>>> 946c32de
 		return updated, nil
 	}
 
@@ -274,47 +252,21 @@
 				rightNode:     NewNode(key, value),
 			}, false, nil
 		default:
-<<<<<<< HEAD
-			if node.nodeKey != nil {
-				tree.orphans = append(tree.orphans, node.nodeKey)
-			}
 			return NewNode(key, value), true, nil
 		}
 	} else {
 		node, err = node.clone(tree)
-=======
-			return NewNode(key, value, version), true, nil
-		}
-	} else {
-		node, err = node.clone(version)
->>>>>>> 946c32de
 		if err != nil {
 			return nil, false, err
 		}
 
 		if bytes.Compare(key, node.key) < 0 {
-<<<<<<< HEAD
 			node.leftNode, updated, err = tree.recursiveSet(node.leftNode, key, value)
-=======
-			leftNode, err := node.getLeftNode(tree.ImmutableTree)
-			if err != nil {
-				return nil, false, err
-			}
-			node.leftNode, updated, err = tree.recursiveSet(leftNode, key, value)
->>>>>>> 946c32de
 			if err != nil {
 				return nil, updated, err
 			}
 		} else {
-<<<<<<< HEAD
 			node.rightNode, updated, err = tree.recursiveSet(node.rightNode, key, value)
-=======
-			rightNode, err := node.getRightNode(tree.ImmutableTree)
-			if err != nil {
-				return nil, false, err
-			}
-			node.rightNode, updated, err = tree.recursiveSet(rightNode, key, value)
->>>>>>> 946c32de
 			if err != nil {
 				return nil, updated, err
 			}
@@ -327,10 +279,6 @@
 		if err != nil {
 			return nil, false, err
 		}
-<<<<<<< HEAD
-=======
-
->>>>>>> 946c32de
 		newNode, err := tree.balance(node)
 		if err != nil {
 			return nil, false, err
@@ -342,7 +290,6 @@
 // Remove removes a key from the working tree. The given key byte slice should not be modified
 // after this call, since it may point to data stored inside IAVL.
 func (tree *MutableTree) Remove(key []byte) ([]byte, bool, error) {
-<<<<<<< HEAD
 	if tree.root == nil {
 		return nil, false, nil
 	}
@@ -352,43 +299,13 @@
 	}
 	if value == nil {
 		return nil, false, nil
-=======
-	val, removed, err := tree.remove(key)
-	if err != nil {
-		return nil, false, err
-	}
-
-	return val, removed, nil
-}
-
-// remove tries to remove a key from the tree and if removed, returns its
-// value, nodes orphaned and 'true'.
-func (tree *MutableTree) remove(key []byte) (value []byte, removed bool, err error) {
-	if tree.root == nil {
-		return nil, false, nil
-	}
-	newRootHash, newRoot, _, value, err := tree.recursiveRemove(tree.root, key)
-	if err != nil && err != ErrKeyDoesNotExist {
-		return nil, false, err
->>>>>>> 946c32de
 	}
 
 	if !tree.skipFastStorageUpgrade {
 		tree.addUnsavedRemoval(key)
 	}
 
-<<<<<<< HEAD
 	tree.root = newRoot
-=======
-	if newRoot == nil && newRootHash != nil {
-		tree.root, err = tree.ndb.GetNode(newRootHash)
-		if err != nil {
-			return nil, false, err
-		}
-	} else {
-		tree.root = newRoot
-	}
->>>>>>> 946c32de
 	return value, true, nil
 }
 
@@ -398,15 +315,10 @@
 // - the node that replaces the orig. node after remove
 // - new leftmost leaf key for tree after successfully removing 'key' if changed.
 // - the removed value
-// - the orphaned nodes.
-<<<<<<< HEAD
 func (tree *MutableTree) recursiveRemove(node *Node, key []byte) (newSelf *Node, newKey []byte, newValue []byte, err error) {
 	logger.Debug("recursiveRemove node: %v, key: %x\n", node, key)
 	if node.isLeaf() {
 		if bytes.Equal(key, node.key) {
-			if node.nodeKey != nil {
-				tree.orphans = append(tree.orphans, node.nodeKey)
-			}
 			return nil, nil, node.value, nil
 		}
 		return node, nil, nil, nil
@@ -415,42 +327,17 @@
 	node, err = node.clone(tree)
 	if err != nil {
 		return nil, nil, nil, err
-=======
-func (tree *MutableTree) recursiveRemove(node *Node, key []byte) (newHash []byte, newSelf *Node, newKey []byte, newValue []byte, err error) {
-	version := tree.version + 1
-
-	if node.isLeaf() {
-		if bytes.Equal(key, node.key) {
-			return nil, nil, nil, node.value, nil
-		}
-		return node.hash, node, nil, nil, ErrKeyDoesNotExist
->>>>>>> 946c32de
 	}
 
 	// node.key < key; we go to the left to find the key:
 	if bytes.Compare(key, node.key) < 0 {
 		newLeftNode, newKey, value, err := tree.recursiveRemove(node.leftNode, key)
 		if err != nil {
-<<<<<<< HEAD
 			return nil, nil, nil, err
 		}
 
 		if value == nil {
 			return node, nil, value, nil
-=======
-			return nil, nil, nil, nil, err
-		}
-		newLeftHash, newLeftNode, newKey, value, err := tree.recursiveRemove(leftNode, key)
-		if err != nil {
-			if err == ErrKeyDoesNotExist {
-				return node.hash, node, nil, value, err
-			}
-			return nil, nil, nil, nil, err
-		}
-
-		if newLeftHash == nil && newLeftNode == nil { // left node held value, was removed
-			return node.rightHash, node.rightNode, node.key, value, nil
->>>>>>> 946c32de
 		}
 
 		if newLeftNode == nil { // left node held value, was removed
@@ -462,11 +349,7 @@
 		if err != nil {
 			return nil, nil, nil, err
 		}
-<<<<<<< HEAD
 		node, err = tree.balance(node)
-=======
-		newNode, err = tree.balance(newNode)
->>>>>>> 946c32de
 		if err != nil {
 			return nil, nil, nil, err
 		}
@@ -474,29 +357,12 @@
 		return node, newKey, value, nil
 	}
 	// node.key >= key; either found or look to the right:
-<<<<<<< HEAD
 	newRightNode, newKey, value, err := tree.recursiveRemove(node.rightNode, key)
 	if err != nil {
 		return nil, nil, nil, err
 	}
 	if value == nil {
 		return node, nil, value, nil
-=======
-	rightNode, err := node.getRightNode(tree.ImmutableTree)
-	if err != nil {
-		return nil, nil, nil, nil, err
-	}
-	newRightHash, newRightNode, newKey, value, err := tree.recursiveRemove(rightNode, key)
-	if err != nil {
-		if err == ErrKeyDoesNotExist {
-			return node.hash, node, nil, value, err
-		}
-		return nil, nil, nil, nil, err
-	}
-
-	if newRightHash == nil && newRightNode == nil { // right node held value, was removed
-		return node.leftHash, node.leftNode, nil, value, nil
->>>>>>> 946c32de
 	}
 
 	if newRightNode == nil { // right node held value, was removed
@@ -512,11 +378,7 @@
 		return nil, nil, nil, err
 	}
 
-<<<<<<< HEAD
 	node, err = tree.balance(node)
-=======
-	newNode, err = tree.balance(newNode)
->>>>>>> 946c32de
 	if err != nil {
 		return nil, nil, nil, err
 	}
@@ -557,7 +419,6 @@
 		targetVersion = latestVersion
 	}
 
-<<<<<<< HEAD
 	rootNodeKey, err := tree.ndb.GetRoot(targetVersion)
 	if err != nil {
 		return 0, err
@@ -565,11 +426,6 @@
 	if rootNodeKey == nil {
 		return latestVersion, ErrVersionDoesNotExist
 	}
-
-	tree.mtx.Lock()
-	defer tree.mtx.Unlock()
-
-	tree.versions[targetVersion] = true
 
 	iTree := &ImmutableTree{
 		ndb:                    tree.ndb,
@@ -577,8 +433,6 @@
 		skipFastStorageUpgrade: tree.skipFastStorageUpgrade,
 	}
 
-	// This makes `LazyLoadVersion` to do the same thing as `LoadVersion`
-	// rootNodeKey.version = 0 means the root is a nil
 	if rootNodeKey.version != 0 {
 		iTree.root, err = tree.ndb.GetNode(rootNodeKey)
 		if err != nil {
@@ -586,7 +440,6 @@
 		}
 	}
 
-	tree.orphans = []*NodeKey{}
 	tree.ImmutableTree = iTree
 	tree.lastSaved = iTree.clone()
 
@@ -598,113 +451,6 @@
 	}
 
 	return targetVersion, nil
-}
-
-// Returns the version number of the latest version found
-func (tree *MutableTree) LoadVersion(targetVersion int64) (int64, error) {
-	versions, err := tree.ndb.getVersions()
-=======
-	if firstVersion > targetVersion {
-		return latestVersion, fmt.Errorf("wanted to load target %v but only found from %v",
-			targetVersion, firstVersion)
-	}
-
-	if latestVersion < targetVersion {
-		return latestVersion, fmt.Errorf("wanted to load target %v but only found up to %v",
-			targetVersion, latestVersion)
-	}
-
-	targetRoot, err := tree.ndb.getRoot(targetVersion)
->>>>>>> 946c32de
-	if err != nil {
-		return 0, err
-	}
-
-<<<<<<< HEAD
-	if len(versions) == 0 {
-		if targetVersion <= 0 {
-			if !tree.skipFastStorageUpgrade {
-				tree.mtx.Lock()
-				defer tree.mtx.Unlock()
-				_, err := tree.enableFastStorageAndCommitIfNotEnabled()
-				return 0, err
-			}
-			return 0, nil
-		}
-		return 0, fmt.Errorf("no versions found while trying to load %v", targetVersion)
-	}
-
-	firstVersion := int64(0)
-	latestVersion := int64(0)
-
-	tree.mtx.Lock()
-	defer tree.mtx.Unlock()
-
-	for _, version := range versions {
-		tree.versions[version] = true
-		if version > latestVersion && (targetVersion == 0 || version <= targetVersion) {
-			latestVersion = version
-		}
-		if firstVersion == 0 || version < firstVersion {
-			firstVersion = version
-		}
-	}
-
-	if !(targetVersion == 0 || latestVersion == targetVersion) {
-		return latestVersion, fmt.Errorf("wanted to load target %v but only found up to %v",
-			targetVersion, latestVersion)
-	}
-
-	if firstVersion > 0 && firstVersion < int64(tree.ndb.opts.InitialVersion) {
-=======
-	if firstVersion < int64(tree.ndb.opts.InitialVersion) {
->>>>>>> 946c32de
-		return latestVersion, fmt.Errorf("initial version set to %v, but found earlier version %v",
-			tree.ndb.opts.InitialVersion, firstVersion)
-	}
-
-	t := &ImmutableTree{
-		ndb:                    tree.ndb,
-		version:                targetVersion,
-		skipFastStorageUpgrade: tree.skipFastStorageUpgrade,
-	}
-
-<<<<<<< HEAD
-	rootNodeKey, err := tree.ndb.GetRoot(latestVersion)
-	if err != nil {
-		return 0, err
-	}
-	if rootNodeKey == nil {
-		return 0, ErrVersionDoesNotExist
-	}
-
-	// rootNodeKey.version = 0 means root is a nil
-	if rootNodeKey.version != 0 {
-		t.root, err = tree.ndb.GetNode(rootNodeKey)
-=======
-	if len(targetRoot) != 0 {
-		t.root, err = tree.ndb.GetNode(targetRoot)
->>>>>>> 946c32de
-		if err != nil {
-			return 0, err
-		}
-	}
-
-<<<<<<< HEAD
-	tree.orphans = []*NodeKey{}
-=======
->>>>>>> 946c32de
-	tree.ImmutableTree = t
-	tree.lastSaved = t.clone()
-
-	if !tree.skipFastStorageUpgrade {
-		// Attempt to upgrade
-		if _, err := tree.enableFastStorageAndCommitIfNotEnabled(); err != nil {
-			return 0, err
-		}
-	}
-
-	return latestVersion, nil
 }
 
 // LoadVersionForOverwriting attempts to load a tree at a previously committed
@@ -833,7 +579,6 @@
 // GetImmutable loads an ImmutableTree at a given version for querying. The returned tree is
 // safe for concurrent access, provided the version is not deleted, e.g. via `DeleteVersion()`.
 func (tree *MutableTree) GetImmutable(version int64) (*ImmutableTree, error) {
-<<<<<<< HEAD
 	rootNodeKey, err := tree.ndb.GetRoot(version)
 	if err != nil {
 		return nil, err
@@ -841,28 +586,6 @@
 	if rootNodeKey == nil {
 		return nil, ErrVersionDoesNotExist
 	}
-
-	tree.mtx.Lock()
-	defer tree.mtx.Unlock()
-	tree.versions[version] = true
-=======
-	firstVersion, err := tree.ndb.getFirstVersion()
-	if err != nil {
-		return nil, err
-	}
-	latestVersion, err := tree.ndb.getLatestVersion()
-	if err != nil {
-		return nil, err
-	}
-	if firstVersion > version || version > latestVersion {
-		return nil, ErrVersionDoesNotExist
-	}
-
-	rootHash, err := tree.ndb.getRoot(version)
-	if err != nil {
-		return nil, err
-	}
->>>>>>> 946c32de
 
 	var root *Node
 	// rootNodeKey.version = 0 means root is a nil
@@ -893,10 +616,6 @@
 			skipFastStorageUpgrade: tree.skipFastStorageUpgrade,
 		}
 	}
-<<<<<<< HEAD
-	tree.orphans = []*NodeKey{}
-=======
->>>>>>> 946c32de
 	if !tree.skipFastStorageUpgrade {
 		tree.unsavedFastNodeAdditions = map[string]*fastnode.Node{}
 		tree.unsavedFastNodeRemovals = map[string]interface{}{}
@@ -970,37 +689,16 @@
 			tree.root = existingRoot
 			tree.ImmutableTree = tree.ImmutableTree.clone()
 			tree.lastSaved = tree.ImmutableTree.clone()
-<<<<<<< HEAD
-			tree.orphans = []*NodeKey{}
 			return newHash, version, nil
-=======
-			return existingHash, version, nil
->>>>>>> 946c32de
 		}
 
 		return nil, version, fmt.Errorf("version %d was already saved to different hash from %X (existing nodeKey %d)", version, newHash, existingNodeKey)
 	}
 
-<<<<<<< HEAD
 	logger.Debug("SAVE TREE %v\n", version)
 	// save new nodes
 	if tree.root != nil {
 		if err := tree.saveNewNodes(); err != nil {
-=======
-	if tree.root == nil {
-		// There can still be orphans, for example if the root is the node being
-		// removed.
-		logger.Debug("SAVE EMPTY TREE %v\n", version)
-		if err := tree.ndb.SaveEmptyRoot(version); err != nil {
-			return nil, 0, err
-		}
-	} else {
-		logger.Debug("SAVE TREE %v\n", version)
-		if _, err := tree.ndb.SaveBranch(tree.root); err != nil {
-			return nil, 0, err
-		}
-		if err := tree.ndb.SaveRoot(tree.root, version); err != nil {
->>>>>>> 946c32de
 			return nil, 0, err
 		}
 	}
@@ -1018,10 +716,6 @@
 	// set new working tree
 	tree.ImmutableTree = tree.ImmutableTree.clone()
 	tree.lastSaved = tree.ImmutableTree.clone()
-<<<<<<< HEAD
-	tree.orphans = []*NodeKey{}
-=======
->>>>>>> 946c32de
 	if !tree.skipFastStorageUpgrade {
 		tree.unsavedFastNodeAdditions = make(map[string]*fastnode.Node)
 		tree.unsavedFastNodeRemovals = make(map[string]interface{})
@@ -1105,10 +799,6 @@
 	tree.ndb.opts.InitialVersion = version
 }
 
-<<<<<<< HEAD
-// Rotate right and return the new node and orphan.
-func (tree *MutableTree) rotateRight(node *Node) (*Node, error) {
-=======
 // DeleteVersionsTo removes versions upto the given version from the MutableTree.
 // An error is returned if any single version has active readers.
 // All writes happen in a single batch with a single commit.
@@ -1126,9 +816,6 @@
 
 // Rotate right and return the new node and orphan.
 func (tree *MutableTree) rotateRight(node *Node) (*Node, error) {
-	version := tree.version + 1
-
->>>>>>> 946c32de
 	var err error
 	// TODO: optimize balance & rotate.
 	node, err = node.clone(tree)
@@ -1136,19 +823,9 @@
 		return nil, err
 	}
 
-<<<<<<< HEAD
 	newNode, err := node.leftNode.clone(tree)
 	if err != nil {
 		return nil, err
-=======
-	leftNode, err := node.getLeftNode(tree.ImmutableTree)
-	if err != nil {
-		return nil, err
-	}
-	newNode, err := leftNode.clone(version)
-	if err != nil {
-		return nil, err
->>>>>>> 946c32de
 	}
 
 	node.leftNode = newNode.rightNode
@@ -1169,11 +846,6 @@
 
 // Rotate left and return the new node and orphan.
 func (tree *MutableTree) rotateLeft(node *Node) (*Node, error) {
-<<<<<<< HEAD
-=======
-	version := tree.version + 1
-
->>>>>>> 946c32de
 	var err error
 	// TODO: optimize balance & rotate.
 	node, err = node.clone(tree)
@@ -1181,15 +853,7 @@
 		return nil, err
 	}
 
-<<<<<<< HEAD
 	newNode, err := node.rightNode.clone(tree)
-=======
-	rightNode, err := node.getRightNode(tree.ImmutableTree)
-	if err != nil {
-		return nil, err
-	}
-	newNode, err := rightNode.clone(version)
->>>>>>> 946c32de
 	if err != nil {
 		return nil, err
 	}
@@ -1213,11 +877,7 @@
 // NOTE: assumes that node can be modified
 // TODO: optimize balance & rotate
 func (tree *MutableTree) balance(node *Node) (newSelf *Node, err error) {
-<<<<<<< HEAD
 	if node.nodeKey != nil {
-=======
-	if node.persisted {
->>>>>>> 946c32de
 		return nil, fmt.Errorf("unexpected balance() call on persisted node")
 	}
 	balance, err := node.calcBalance(tree.ImmutableTree)
@@ -1233,7 +893,6 @@
 
 		if lftBalance >= 0 {
 			// Left Left Case
-<<<<<<< HEAD
 			newNode, err := tree.rotateRight(node)
 			if err != nil {
 				return nil, err
@@ -1243,27 +902,16 @@
 		// Left Right Case
 		node.leftNodeKey = nil
 		node.leftNode, err = tree.rotateLeft(node.leftNode)
-=======
-			return tree.rotateRight(node)
-		}
-		// Left Right Case
-		node.leftHash = nil
-		node.leftNode, err = tree.rotateLeft(leftNode)
->>>>>>> 946c32de
 		if err != nil {
 			return nil, err
 		}
 
-<<<<<<< HEAD
 		newNode, err := tree.rotateRight(node)
 		if err != nil {
 			return nil, err
 		}
 
 		return newNode, nil
-=======
-		return tree.rotateRight(node)
->>>>>>> 946c32de
 	}
 	if balance < -1 {
 		rightNode, err := node.getRightNode(tree.ImmutableTree)
@@ -1277,7 +925,6 @@
 		}
 		if rightBalance <= 0 {
 			// Right Right Case
-<<<<<<< HEAD
 			newNode, err := tree.rotateLeft(node)
 			if err != nil {
 				return nil, err
@@ -1286,17 +933,10 @@
 		}
 		// Right Left Case
 		node.rightNodeKey = nil
-=======
-			return tree.rotateLeft(node)
-		}
-		// Right Left Case
-		node.rightHash = nil
->>>>>>> 946c32de
 		node.rightNode, err = tree.rotateRight(rightNode)
 		if err != nil {
 			return nil, err
 		}
-<<<<<<< HEAD
 		newNode, err := tree.rotateLeft(node)
 		if err != nil {
 			return nil, err
@@ -1384,10 +1024,4 @@
 	}
 
 	return recursiveSave(tree.root)
-=======
-		return tree.rotateLeft(node)
-	}
-	// Nothing changed
-	return node, nil
->>>>>>> 946c32de
 }