--- conflicted
+++ resolved
@@ -4,20 +4,17 @@
 	"bytes"
 	"crypto/sha256"
 	"fmt"
-	"runtime"
+	dbm "github.com/cosmos/cosmos-db"
+	"github.com/pkg/errors"
 	"sort"
 	"sync"
-	"time"
-
-	dbm "github.com/cosmos/cosmos-db"
-	"github.com/pkg/errors"
 
 	"github.com/cosmos/iavl/fastnode"
 	"github.com/cosmos/iavl/internal/logger"
 )
 
 // commitGap after upgrade/delete commitGap FastNodes when commit the batch
-var commitGap uint64 = 10000000
+var commitGap uint64 = 5000000
 
 // ErrVersionDoesNotExist is returned if a requested version does not exist.
 var ErrVersionDoesNotExist = errors.New("version does not exist")
@@ -664,9 +661,6 @@
 		}
 	}
 
-	// Force garbage collection before we proceed to enabling fast storage.
-	runtime.GC()
-
 	if err := tree.enableFastStorageAndCommit(); err != nil {
 		tree.ndb.storageVersion = defaultStorageVersionValue
 		return false, err
@@ -683,51 +677,12 @@
 func (tree *MutableTree) enableFastStorageAndCommit() error {
 	var err error
 
-	// We start a new thread to keep on checking if we are above 4GB, and if so garbage collect.
-	// This thread only lasts during the fast node migration.
-	// This is done to keep RAM usage down.
-	done := make(chan struct{})
-	defer func() {
-		done <- struct{}{}
-		close(done)
-	}()
-
-	go func() {
-		timer := time.NewTimer(time.Second)
-		var m runtime.MemStats
-
-		for {
-			// Sample the current memory usage
-			runtime.ReadMemStats(&m)
-
-			if m.Alloc > 4*1024*1024*1024 {
-				// If we are using more than 4GB of memory, we should trigger garbage collection
-				// to free up some memory.
-				runtime.GC()
-			}
-
-			select {
-			case <-timer.C:
-				timer.Reset(time.Second)
-			case <-done:
-				if !timer.Stop() {
-					<-timer.C
-				}
-				return
-			}
-		}
-	}()
-
 	itr := NewIterator(nil, nil, true, tree.ImmutableTree)
 	defer itr.Close()
 	var upgradedFastNodes uint64
 	for ; itr.Valid(); itr.Next() {
-<<<<<<< HEAD
 		upgradedFastNodes++
-		if err = tree.ndb.SaveFastNodeNoCache(NewFastNode(itr.Key(), itr.Value(), tree.version)); err != nil {
-=======
 		if err = tree.ndb.SaveFastNodeNoCache(fastnode.NewNode(itr.Key(), itr.Value(), tree.version)); err != nil {
->>>>>>> 807f8c54
 			return err
 		}
 		if upgradedFastNodes%commitGap == 0 {
