--- conflicted
+++ resolved
@@ -488,13 +488,8 @@
 	}
 
 	if tree.versions[version] {
-<<<<<<< HEAD
-		// The version already exists, throw an error if attempting to overwrite.
-		// The same hash means idempotent; return success.
-=======
 		// If the version already exists, return an error as we're attempting to overwrite.
 		// However, the same hash means idempotent (i.e. no-op).
->>>>>>> 76a52fa5
 		existingHash, err := tree.ndb.getRoot(version)
 		if err != nil {
 			return nil, version, err
@@ -519,29 +514,25 @@
 		// There can still be orphans, for example if the root is the node being
 		// removed.
 		debug("SAVE EMPTY TREE %v\n", version)
-<<<<<<< HEAD
-		tree.ndb.SaveOrphans(version, tree.orphans)
-
-		err := tree.ndb.SaveEmptyRoot(version)
-		if err != nil {
-=======
 		if err := tree.ndb.SaveOrphans(version, tree.orphans); err != nil {
 			panic(err)
 		}
 
 		if err := tree.ndb.SaveEmptyRoot(version); err != nil {
->>>>>>> 76a52fa5
 			panic(err)
 		}
 	} else {
 		debug("SAVE TREE %v\n", version)
-<<<<<<< HEAD
-		// save the current tree
-		tree.ndb.SaveTree(tree.root, version)
-		tree.ndb.SaveOrphans(version, tree.orphans)
-
-		err := tree.ndb.SaveRoot(tree.root, version)
-		if err != nil {
+
+		if _, err := tree.ndb.SaveTree(tree.root, version); err != nil {
+			panic(err)
+		}
+
+		if err := tree.ndb.SaveOrphans(version, tree.orphans); err != nil {
+			panic(err)
+		}
+
+		if err := tree.ndb.SaveRoot(tree.root, version); err != nil {
 			panic(err)
 		}
 	}
@@ -549,36 +540,6 @@
 	if err := tree.ndb.Commit(); err != nil {
 		return nil, version, err
 	}
-
-	// prune nodeDB and delete any pruned versions from tree.versions
-	prunedVersions, err := tree.ndb.PruneRecentVersions()
-	if err != nil {
-		return nil, version, err
-	}
-
-	for _, pVer := range prunedVersions {
-		delete(tree.versions, pVer)
-	}
-=======
-		// Save the current tree.
-
-		if _, err := tree.ndb.SaveTree(tree.root, version); err != nil {
-			panic(err)
-		}
-
-		if err := tree.ndb.SaveOrphans(version, tree.orphans); err != nil {
-			panic(err)
-		}
-
-		if err := tree.ndb.SaveRoot(tree.root, version); err != nil {
-			panic(err)
-		}
-	}
-
-	if err := tree.ndb.Commit(); err != nil {
-		return nil, version, err
-	}
->>>>>>> 76a52fa5
 
 	if err := tree.pruneRecentVersion(); err != nil {
 		return nil, version, err
