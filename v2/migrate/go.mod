module github.com/cosmos/iavl/v2/migrate

<<<<<<< HEAD
go 1.21.0
toolchain go1.24.1
=======
go 1.23.0
>>>>>>> cc057432

require (
	cosmossdk.io/api v0.7.2
	github.com/cosmos/cosmos-db v1.0.0
	github.com/cosmos/iavl v0.21.0-alpha.1.0.20231102165102-f418612be686
	github.com/cosmos/iavl/v2 v2.0.0-20231102165636-7c5cca0663d5
	github.com/gogo/protobuf v1.3.2
	github.com/kocubinski/costor-api v1.1.2
	github.com/pkg/errors v0.9.1
<<<<<<< HEAD
	github.com/spf13/cobra v1.7.0
	github.com/syndtr/goleveldb v1.0.1-0.20210819022825-2ae1ddf74ef7
	google.golang.org/protobuf v1.31.0
=======
	github.com/spf13/cobra v1.9.1
	github.com/syndtr/goleveldb v1.0.1-0.20210819022825-2ae1ddf74ef7
	google.golang.org/protobuf v1.36.6
>>>>>>> cc057432
)

require (
	github.com/DataDog/zstd v1.4.5 // indirect
	github.com/HdrHistogram/hdrhistogram-go v1.1.2 // indirect
	github.com/aybabtme/uniplot v0.0.0-20151203143629-039c559e5e7e // indirect
	github.com/bvinc/go-sqlite-lite v0.6.1 // indirect
	github.com/cespare/xxhash/v2 v2.2.0 // indirect
	github.com/cockroachdb/errors v1.8.1 // indirect
	github.com/cockroachdb/logtags v0.0.0-20190617123548-eb05cc24525f // indirect
	github.com/cockroachdb/pebble v0.0.0-20220817183557-09c6e030a677 // indirect
	github.com/cockroachdb/redact v1.0.8 // indirect
	github.com/cockroachdb/sentry-go v0.6.1-cockroachdb.2 // indirect
	github.com/cosmos/cosmos-proto v1.0.0-beta.3 // indirect
	github.com/cosmos/gogoproto v1.4.11 // indirect
	github.com/cosmos/ics23/go v0.10.0 // indirect
	github.com/dustin/go-humanize v1.0.1 // indirect
	github.com/emicklei/dot v1.6.0 // indirect
	github.com/golang/protobuf v1.5.3 // indirect
	github.com/golang/snappy v0.0.4 // indirect
	github.com/google/btree v1.1.2 // indirect
	github.com/google/go-cmp v0.6.0 // indirect
	github.com/inconshreveable/mousetrap v1.1.0 // indirect
	github.com/klauspost/compress v1.15.9 // indirect
	github.com/kr/pretty v0.3.1 // indirect
	github.com/kr/text v0.2.0 // indirect
	github.com/linxGnu/grocksdb v1.7.15 // indirect
	github.com/mattn/go-colorable v0.1.13 // indirect
	github.com/mattn/go-isatty v0.0.19 // indirect
	github.com/rogpeppe/go-internal v1.11.0 // indirect
	github.com/rs/zerolog v1.30.0 // indirect
	github.com/spf13/cast v1.5.1 // indirect
<<<<<<< HEAD
	github.com/spf13/pflag v1.0.5 // indirect
	golang.org/x/crypto v0.35.0 // indirect
	golang.org/x/exp v0.0.0-20230811145659-89c5cff77bcb // indirect
	golang.org/x/net v0.21.0 // indirect
	golang.org/x/sys v0.30.0 // indirect
	golang.org/x/text v0.22.0 // indirect
=======
	github.com/spf13/pflag v1.0.6 // indirect
	golang.org/x/crypto v0.36.0 // indirect
	golang.org/x/exp v0.0.0-20230811145659-89c5cff77bcb // indirect
	golang.org/x/net v0.38.0 // indirect
	golang.org/x/sys v0.31.0 // indirect
	golang.org/x/text v0.23.0 // indirect
>>>>>>> cc057432
	google.golang.org/genproto/googleapis/rpc v0.0.0-20231009173412-8bfb1ae86b6c // indirect
	google.golang.org/grpc v1.58.3 // indirect
)<|MERGE_RESOLUTION|>--- conflicted
+++ resolved
@@ -1,11 +1,6 @@
 module github.com/cosmos/iavl/v2/migrate
 
-<<<<<<< HEAD
-go 1.21.0
-toolchain go1.24.1
-=======
 go 1.23.0
->>>>>>> cc057432
 
 require (
 	cosmossdk.io/api v0.7.2
@@ -15,15 +10,9 @@
 	github.com/gogo/protobuf v1.3.2
 	github.com/kocubinski/costor-api v1.1.2
 	github.com/pkg/errors v0.9.1
-<<<<<<< HEAD
-	github.com/spf13/cobra v1.7.0
-	github.com/syndtr/goleveldb v1.0.1-0.20210819022825-2ae1ddf74ef7
-	google.golang.org/protobuf v1.31.0
-=======
 	github.com/spf13/cobra v1.9.1
 	github.com/syndtr/goleveldb v1.0.1-0.20210819022825-2ae1ddf74ef7
 	google.golang.org/protobuf v1.36.6
->>>>>>> cc057432
 )
 
 require (
@@ -56,21 +45,12 @@
 	github.com/rogpeppe/go-internal v1.11.0 // indirect
 	github.com/rs/zerolog v1.30.0 // indirect
 	github.com/spf13/cast v1.5.1 // indirect
-<<<<<<< HEAD
-	github.com/spf13/pflag v1.0.5 // indirect
-	golang.org/x/crypto v0.35.0 // indirect
-	golang.org/x/exp v0.0.0-20230811145659-89c5cff77bcb // indirect
-	golang.org/x/net v0.21.0 // indirect
-	golang.org/x/sys v0.30.0 // indirect
-	golang.org/x/text v0.22.0 // indirect
-=======
 	github.com/spf13/pflag v1.0.6 // indirect
 	golang.org/x/crypto v0.36.0 // indirect
 	golang.org/x/exp v0.0.0-20230811145659-89c5cff77bcb // indirect
 	golang.org/x/net v0.38.0 // indirect
 	golang.org/x/sys v0.31.0 // indirect
 	golang.org/x/text v0.23.0 // indirect
->>>>>>> cc057432
 	google.golang.org/genproto/googleapis/rpc v0.0.0-20231009173412-8bfb1ae86b6c // indirect
 	google.golang.org/grpc v1.58.3 // indirect
 )