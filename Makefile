GOTOOLS := github.com/golangci/golangci-lint/cmd/golangci-lint

PDFFLAGS := -pdf --nodefraction=0.1

<<<<<<< HEAD
all: get_vendor_deps test install

install:
	go install ./cmd/iaviewer
=======
all: lint test
>>>>>>> 7df05ddc

test:
	go test -v --race

tools:
	go get -v $(GOTOOLS)

# look into .golangci.yml for enabling / disabling linters
lint:
	@echo "--> Running linter"
	@golangci-lint run

# bench is the basic tests that shouldn't crash an aws instance
bench:
	cd benchmarks && \
		go test -bench=RandomBytes . && \
		go test -bench=Small . && \
		go test -bench=Medium . && \
		go test -bench=BenchmarkMemKeySizes .

# fullbench is extra tests needing lots of memory and to run locally
fullbench:
	cd benchmarks && \
		go test -bench=RandomBytes . && \
		go test -bench=Small . && \
		go test -bench=Medium . && \
		go test -timeout=30m -bench=Large . && \
		go test -bench=Mem . && \
		go test -timeout=60m -bench=LevelDB .


# note that this just profiles the in-memory version, not persistence
profile:
	cd benchmarks && \
		go test -bench=Mem -cpuprofile=cpu.out -memprofile=mem.out . && \
		go tool pprof ${PDFFLAGS} benchmarks.test cpu.out > cpu.pdf && \
		go tool pprof --alloc_space ${PDFFLAGS} benchmarks.test mem.out > mem_space.pdf && \
		go tool pprof --alloc_objects ${PDFFLAGS} benchmarks.test mem.out > mem_obj.pdf

explorecpu:
	cd benchmarks && \
		go tool pprof benchmarks.test cpu.out

exploremem:
	cd benchmarks && \
		go tool pprof --alloc_objects benchmarks.test mem.out

delve:
	dlv test ./benchmarks -- -test.bench=.

.PHONY: all lint test tools<|MERGE_RESOLUTION|>--- conflicted
+++ resolved
@@ -2,14 +2,10 @@
 
 PDFFLAGS := -pdf --nodefraction=0.1
 
-<<<<<<< HEAD
-all: get_vendor_deps test install
+all: lint test install
 
 install:
 	go install ./cmd/iaviewer
-=======
-all: lint test
->>>>>>> 7df05ddc
 
 test:
 	go test -v --race
@@ -60,4 +56,4 @@
 delve:
 	dlv test ./benchmarks -- -test.bench=.
 
-.PHONY: all lint test tools+.PHONY: lint test tools install delve exploremem explorecpu profile fullbench bench