package iavl

import (
<<<<<<< HEAD
	"encoding/binary"
=======
	"errors"
>>>>>>> 0bce70d6
	"testing"

	"github.com/stretchr/testify/assert"
	"github.com/stretchr/testify/require"
	"golang.org/x/crypto/sha3"

	dbm "github.com/cosmos/iavl/db"
)

func ExampleImporter() {
	tree := NewMutableTree(dbm.NewMemDB(), 0, false, NewNopLogger())

	_, err := tree.Set([]byte("a"), []byte{1})
	if err != nil {
		panic(err)
	}

	_, err = tree.Set([]byte("b"), []byte{2})
	if err != nil {
		panic(err)
	}
	_, err = tree.Set([]byte("c"), []byte{3})
	if err != nil {
		panic(err)
	}
	_, version, err := tree.SaveVersion()
	if err != nil {
		panic(err)
	}

	itree, err := tree.GetImmutable(version)
	if err != nil {
		panic(err)
	}
	exporter, err := itree.Export()
	if err != nil {
		panic(err)
	}
	defer exporter.Close()
	exported := []*ExportNode{}
	for {
		var node *ExportNode
		node, err = exporter.Next()
		if errors.Is(err, ErrorExportDone) {
			break
		} else if err != nil {
			panic(err)
		}
		exported = append(exported, node)
	}

	newTree := NewMutableTree(dbm.NewMemDB(), 0, false, NewNopLogger())
	importer, err := newTree.Import(version)
	if err != nil {
		panic(err)
	}
	defer importer.Close()
	for _, node := range exported {
		err = importer.Add(node)
		if err != nil {
			panic(err)
		}
	}
	err = importer.Commit()
	if err != nil {
		panic(err)
	}
}

func TestImporter_NegativeVersion(t *testing.T) {
	tree := NewMutableTree(dbm.NewMemDB(), 0, false, NewNopLogger())
	_, err := tree.Import(-1)
	require.Error(t, err)
}

func TestImporter_NotEmpty(t *testing.T) {
	tree := NewMutableTree(dbm.NewMemDB(), 0, false, NewNopLogger())
	_, err := tree.Set([]byte("a"), []byte{1})
	require.NoError(t, err)
	_, _, err = tree.SaveVersion()
	require.NoError(t, err)

	_, err = tree.Import(1)
	require.Error(t, err)
}

func TestImporter_NotEmptyDatabase(t *testing.T) {
	db := dbm.NewMemDB()

	tree := NewMutableTree(db, 0, false, NewNopLogger())
	_, err := tree.Set([]byte("a"), []byte{1})
	require.NoError(t, err)
	_, _, err = tree.SaveVersion()
	require.NoError(t, err)

	tree = NewMutableTree(db, 0, false, NewNopLogger())
	_, err = tree.Load()
	require.NoError(t, err)

	_, err = tree.Import(1)
	require.Error(t, err)
}

func TestImporter_NotEmptyUnsaved(t *testing.T) {
	tree := NewMutableTree(dbm.NewMemDB(), 0, false, NewNopLogger())
	_, err := tree.Set([]byte("a"), []byte{1})
	require.NoError(t, err)

	_, err = tree.Import(1)
	require.Error(t, err)
}

func TestImporter_Add(t *testing.T) {
	k := []byte("key")
	v := []byte("value")

	testcases := map[string]struct {
		node  *ExportNode
		valid bool
	}{
		"nil node":          {nil, false},
		"valid":             {&ExportNode{Key: k, Value: v, Version: 1, Height: 0}, true},
		"no key":            {&ExportNode{Key: nil, Value: v, Version: 1, Height: 0}, false},
		"no value":          {&ExportNode{Key: k, Value: nil, Version: 1, Height: 0}, false},
		"version too large": {&ExportNode{Key: k, Value: v, Version: 2, Height: 0}, false},
		"no version":        {&ExportNode{Key: k, Value: v, Version: 0, Height: 0}, false},
		// further cases will be handled by Node.validate()
	}
	for desc, tc := range testcases {
		tc := tc // appease scopelint
		t.Run(desc, func(t *testing.T) {
			tree := NewMutableTree(dbm.NewMemDB(), 0, false, NewNopLogger())
			importer, err := tree.Import(1)
			require.NoError(t, err)
			defer importer.Close()

			err = importer.Add(tc.node)
			if tc.valid {
				require.NoError(t, err)
			} else {
				if err == nil {
					err = importer.Commit()
				}
				require.Error(t, err)
			}
		})
	}
}

func TestImporter_Add_Closed(t *testing.T) {
	tree := NewMutableTree(dbm.NewMemDB(), 0, false, NewNopLogger())
	importer, err := tree.Import(1)
	require.NoError(t, err)

	importer.Close()
	err = importer.Add(&ExportNode{Key: []byte("key"), Value: []byte("value"), Version: 1, Height: 0})
	require.Error(t, err)
	require.Equal(t, ErrNoImport, err)
}

func TestImporter_Close(t *testing.T) {
	tree := NewMutableTree(dbm.NewMemDB(), 0, false, NewNopLogger())
	importer, err := tree.Import(1)
	require.NoError(t, err)

	err = importer.Add(&ExportNode{Key: []byte("key"), Value: []byte("value"), Version: 1, Height: 0})
	require.NoError(t, err)

	importer.Close()
	has, err := tree.Has([]byte("key"))
	require.NoError(t, err)
	require.False(t, has)

	importer.Close()
}

func TestImporter_Commit(t *testing.T) {
	tree := NewMutableTree(dbm.NewMemDB(), 0, false, NewNopLogger())
	importer, err := tree.Import(1)
	require.NoError(t, err)

	err = importer.Add(&ExportNode{Key: []byte("key"), Value: []byte("value"), Version: 1, Height: 0})
	require.NoError(t, err)

	err = importer.Commit()
	require.NoError(t, err)
	has, err := tree.Has([]byte("key"))
	require.NoError(t, err)
	require.True(t, has)
}

func TestImporter_Commit_ForwardVersion(t *testing.T) {
	tree := NewMutableTree(dbm.NewMemDB(), 0, false, NewNopLogger())
	importer, err := tree.Import(2)
	require.NoError(t, err)

	err = importer.Add(&ExportNode{Key: []byte("key"), Value: []byte("value"), Version: 1, Height: 0})
	require.NoError(t, err)

	err = importer.Commit()
	require.NoError(t, err)
	has, err := tree.Has([]byte("key"))
	require.NoError(t, err)
	require.True(t, has)
}

func TestImporter_Commit_Closed(t *testing.T) {
	tree := NewMutableTree(dbm.NewMemDB(), 0, false, NewNopLogger())
	importer, err := tree.Import(1)
	require.NoError(t, err)

	err = importer.Add(&ExportNode{Key: []byte("key"), Value: []byte("value"), Version: 1, Height: 0})
	require.NoError(t, err)

	importer.Close()
	err = importer.Commit()
	require.Error(t, err)
	require.Equal(t, ErrNoImport, err)
}

func TestImporter_Commit_Empty(t *testing.T) {
	tree := NewMutableTree(dbm.NewMemDB(), 0, false, NewNopLogger())
	importer, err := tree.Import(3)
	require.NoError(t, err)
	defer importer.Close()

	err = importer.Commit()
	require.NoError(t, err)
	assert.EqualValues(t, 3, tree.Version())
}

func BenchmarkImport(b *testing.B) {
	benchmarkImport(b, 4096)
}

func BenchmarkImportBatch(b *testing.B) {
	benchmarkImport(b, maxBatchSize*10)
}

func benchmarkImport(b *testing.B, nodes int) {
	b.StopTimer()
	tree := setupExportTreeSized(b, nodes)
	exported := make([]*ExportNode, 0, nodes)
	exporter, err := tree.Export()
	require.NoError(b, err)
	for {
		item, err := exporter.Next()
		if errors.Is(err, ErrorExportDone) {
			break
		} else if err != nil {
			b.Error(err)
		}
		exported = append(exported, item)
	}
	exporter.Close()
	b.StartTimer()

	for n := 0; n < b.N; n++ {
		newTree := NewMutableTree(dbm.NewMemDB(), 0, false, NewNopLogger())
		importer, err := newTree.Import(tree.Version())
		require.NoError(b, err)
		for _, item := range exported {
			err = importer.Add(item)
			if err != nil {
				b.Error(err)
			}
		}
		err = importer.Commit()
		require.NoError(b, err)
	}
}

func TestImporterDataIntegrity(t *testing.T) {
	// run multiple times to ensure the data integrity
	tree := NewMutableTree(dbm.NewMemDB(), 0, false, NewNopLogger())

	// write more than maxBatchSize
	for i := 0; i < maxBatchSize+1; i++ {
		bz := sha3.Sum256(binary.BigEndian.AppendUint64([]byte{}, uint64(i)))
		_, err := tree.Set(bz[:], []byte{byte(i)})
		require.NoError(t, err)
	}

	_, version, err := tree.SaveVersion()
	require.NoError(t, err)

	itree, err := tree.GetImmutable(version)
	require.NoError(t, err)

	exporter, err := itree.Export()
	require.NoError(t, err)

	defer exporter.Close()
	exported := []*ExportNode{}
	for {
		var node *ExportNode
		node, err = exporter.Next()
		if err == ErrorExportDone {
			break
		}

		require.NoError(t, err)
		exported = append(exported, node)
	}

	tempDir := t.TempDir()
	db, err := dbm.NewGoLevelDB("importer-test", tempDir)
	require.NoError(t, err)
	newTree := NewMutableTree(db, 0, false, NewNopLogger())
	importer, err := newTree.Import(version)
	require.NoError(t, err)

	for _, node := range exported {
		err = importer.Add(node)
		require.NoError(t, err)
	}
	err = importer.Commit()
	require.NoError(t, err)
	importer.Close()

	_, version, err = newTree.SaveVersion()
	require.NoError(t, err)
	err = newTree.Close()
	require.NoError(t, err)
	err = db.Close()
	require.NoError(t, err)

	// check if the tree is the same
	db, err = dbm.NewGoLevelDB("importer-test", tempDir)
	require.NoError(t, err)
	newTree = NewMutableTree(db, 0, false, NewNopLogger())
	_, err = newTree.LoadVersion(version)
	require.NoError(t, err)
	itree, err = newTree.GetImmutable(version)
	require.NoError(t, err)

	for i := 0; i < maxBatchSize+1; i++ {
		bz := sha3.Sum256(binary.BigEndian.AppendUint64([]byte{}, uint64(i)))
		value, err := itree.Get(bz[:])
		require.NoError(t, err)
		require.Equal(t, []byte{byte(i)}, value)
	}
}<|MERGE_RESOLUTION|>--- conflicted
+++ resolved
@@ -1,11 +1,8 @@
 package iavl
 
 import (
-<<<<<<< HEAD
 	"encoding/binary"
-=======
 	"errors"
->>>>>>> 0bce70d6
 	"testing"
 
 	"github.com/stretchr/testify/assert"
