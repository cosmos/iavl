package iavl

import (
	"bytes"
	"fmt"
	"os"
	"sort"
	"strings"
)

// PrintTree prints the whole tree in an indented form.
func PrintTree(tree *ImmutableTree) {
	ndb, root := tree.ndb, tree.root
	printNode(ndb, root, 0)
}

func printNode(ndb *nodeDB, node *Node, indent int) {
	indentPrefix := ""
	for i := 0; i < indent; i++ {
		indentPrefix += "    "
	}

	if node == nil {
		fmt.Printf("%s<nil>\n", indentPrefix)
		return
	}
	if node.rightNode != nil {
		printNode(ndb, node.rightNode, indent+1)
	} else if node.rightHash != nil {
		rightNode := ndb.GetNode(node.rightHash)
		printNode(ndb, rightNode, indent+1)
	}

	hash := node._hash()
	fmt.Printf("%sh:%X\n", indentPrefix, hash)
	if node.isLeaf() {
		fmt.Printf("%s%X:%X (%v)\n", indentPrefix, node.key, node.value, node.height)
	}

	if node.leftNode != nil {
		printNode(ndb, node.leftNode, indent+1)
	} else if node.leftHash != nil {
		leftNode := ndb.GetNode(node.leftHash)
		printNode(ndb, leftNode, indent+1)
	}

}

func maxInt8(a, b int8) int8 {
	if a > b {
		return a
	}
	return b
}

func cp(bz []byte) (ret []byte) {
	ret = make([]byte, len(bz))
	copy(ret, bz)
	return ret
}

// Returns a slice of the same length (big endian)
// except incremented by one.
// Appends 0x00 if bz is all 0xFF.
// CONTRACT: len(bz) > 0
func cpIncr(bz []byte) (ret []byte) {
	ret = cp(bz)
	for i := len(bz) - 1; i >= 0; i-- {
		if ret[i] < byte(0xFF) {
			ret[i]++
			return
		}
		ret[i] = byte(0x00)
		if i == 0 {
			return append(ret, 0x00)
		}
	}
	return []byte{0x00}
}

type byteslices [][]byte

func (bz byteslices) Len() int {
	return len(bz)
}

func (bz byteslices) Less(i, j int) bool {
	switch bytes.Compare(bz[i], bz[j]) {
	case -1:
		return true
	case 0, 1:
		return false
	default:
		panic("should not happen")
	}
}

func (bz byteslices) Swap(i, j int) {
	bz[j], bz[i] = bz[i], bz[j]
}

func sortByteSlices(src [][]byte) [][]byte {
	bzz := byteslices(src)
	sort.Sort(bzz)
	return bzz
}

// Colors: ------------------------------------------------

const (
	ANSIReset  = "\x1b[0m"
	ANSIBright = "\x1b[1m"

	ANSIFgGreen = "\x1b[32m"
	ANSIFgBlue  = "\x1b[34m"
	ANSIFgCyan  = "\x1b[36m"
)

// color the string s with color 'color'
// unless s is already colored
func treat(s string, color string) string {
	if len(s) > 2 && s[:2] == "\x1b[" {
		return s
	}
	return color + s + ANSIReset
}

func treatAll(color string, args ...interface{}) string {
	parts := make([]string, 0, len(args))
	for _, arg := range args {
		parts = append(parts, treat(fmt.Sprintf("%v", arg), color))
	}
	return strings.Join(parts, "")
}

func Green(args ...interface{}) string {
	return treatAll(ANSIFgGreen, args...)
}

func Blue(args ...interface{}) string {
	return treatAll(ANSIFgBlue, args...)
}

func Cyan(args ...interface{}) string {
	return treatAll(ANSIFgCyan, args...)
}

// ColoredBytes takes in the byte that you would like to show as a string and byte
// and will display them in a human readable format.
// If TENDERMINT_IAVL_COLORS_ON is set to a non-empty string then colors will be used for bytes and strings
func ColoredBytes(data []byte, textColor, bytesColor func(...interface{}) string) string {
<<<<<<< HEAD
=======
	// If the environment variable TENDERMINT_IAVL_COLORS_ON is set to a non-empty string then different colors will be used for bytes and strings.
>>>>>>> bbcb4047
	colors := os.Getenv("TENDERMINT_IAVL_COLORS_ON")
	if colors == "" {
		for _, b := range data {
			return string(b)
		}
	}
	s := ""
	for _, b := range data {
		if 0x21 <= b && b < 0x7F {
			s += textColor(string(b))
		} else {
			s += bytesColor(fmt.Sprintf("%02X", b))
		}
	}
	return s
}<|MERGE_RESOLUTION|>--- conflicted
+++ resolved
@@ -147,12 +147,8 @@
 
 // ColoredBytes takes in the byte that you would like to show as a string and byte
 // and will display them in a human readable format.
-// If TENDERMINT_IAVL_COLORS_ON is set to a non-empty string then colors will be used for bytes and strings
+// If the environment variable TENDERMINT_IAVL_COLORS_ON is set to a non-empty string then different colors will be used for bytes and strings.
 func ColoredBytes(data []byte, textColor, bytesColor func(...interface{}) string) string {
-<<<<<<< HEAD
-=======
-	// If the environment variable TENDERMINT_IAVL_COLORS_ON is set to a non-empty string then different colors will be used for bytes and strings.
->>>>>>> bbcb4047
 	colors := os.Getenv("TENDERMINT_IAVL_COLORS_ON")
 	if colors == "" {
 		for _, b := range data {
