--- conflicted
+++ resolved
@@ -4,15 +4,8 @@
 	"bytes"
 	"fmt"
 
-<<<<<<< HEAD
-	"github.com/pkg/errors"
-	"golang.org/x/crypto/ripemd160"
-
-	"github.com/tendermint/go-amino"
-=======
 	"github.com/tendermint/go-amino"
 	"github.com/tendermint/iavl/sha256truncated"
->>>>>>> 19185291
 	cmn "github.com/tendermint/tmlibs/common"
 )
 
@@ -64,17 +57,6 @@
 	hasher := sha256truncated.New()
 	buf := new(bytes.Buffer)
 
-<<<<<<< HEAD
-	err := amino.EncodeInt8(buf, branch.Height)
-	if err == nil {
-		err = amino.EncodeInt64(buf, branch.Size)
-	}
-	if err == nil {
-		err = amino.EncodeInt64(buf, branch.Version)
-	}
-
-	if len(branch.Left) == 0 {
-=======
 	err := amino.EncodeInt8(buf, pin.Height)
 	if err == nil {
 		err = amino.EncodeVarint(buf, pin.Size)
@@ -84,24 +66,15 @@
 	}
 
 	if len(pin.Left) == 0 {
->>>>>>> 19185291
 		if err == nil {
 			err = amino.EncodeByteSlice(buf, childHash)
 		}
 		if err == nil {
-<<<<<<< HEAD
-			err = amino.EncodeByteSlice(buf, branch.Right)
-		}
-	} else {
-		if err == nil {
-			err = amino.EncodeByteSlice(buf, branch.Left)
-=======
 			err = amino.EncodeByteSlice(buf, pin.Right)
 		}
 	} else {
 		if err == nil {
 			err = amino.EncodeByteSlice(buf, pin.Left)
->>>>>>> 19185291
 		}
 		if err == nil {
 			err = amino.EncodeByteSlice(buf, childHash)
@@ -123,10 +96,6 @@
 	Version   int64        `json:"version"`
 }
 
-<<<<<<< HEAD
-func (leaf proofLeafNode) Hash() []byte {
-	hasher := ripemd160.New()
-=======
 func (pln proofLeafNode) String() string {
 	return pln.StringIndented("")
 }
@@ -145,23 +114,10 @@
 
 func (pln proofLeafNode) Hash() []byte {
 	hasher := sha256truncated.New()
->>>>>>> 19185291
 	buf := new(bytes.Buffer)
 
 	err := amino.EncodeInt8(buf, 0)
 	if err == nil {
-<<<<<<< HEAD
-		err = amino.EncodeInt64(buf, 1)
-	}
-	if err == nil {
-		err = amino.EncodeInt64(buf, leaf.Version)
-	}
-	if err == nil {
-		err = amino.EncodeByteSlice(buf, leaf.KeyBytes)
-	}
-	if err == nil {
-		err = amino.EncodeByteSlice(buf, leaf.ValueBytes)
-=======
 		err = amino.EncodeVarint(buf, 1)
 	}
 	if err == nil {
@@ -172,7 +128,6 @@
 	}
 	if err == nil {
 		err = amino.EncodeByteSlice(buf, pln.ValueHash)
->>>>>>> 19185291
 	}
 	if err != nil {
 		panic(fmt.Sprintf("Failed to hash proofLeafNode: %v", err))
