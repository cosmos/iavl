--- conflicted
+++ resolved
@@ -439,31 +439,8 @@
 	return nil
 }
 
-<<<<<<< HEAD
 func (ndb *nodeDB) nodeKey(nk *NodeKey) []byte {
 	return nodeKeyFormat.Key(nk.version, nk.path.Bytes())
-=======
-// deleteNodesFrom deletes the given node and any descendants that have versions after the given
-// (inclusive). It is mainly used via LoadVersionForOverwriting, to delete the current version.
-func (ndb *nodeDB) deleteNodesFrom(version int64, root []byte) error {
-	return ndb.traverseTree(root, func(node *Node) (bool, error) {
-		// We can skip the whole sub-tree since `children.version <= parent.version`.
-		if node.version < version {
-			return true, nil
-		}
-
-		if err := ndb.batch.Delete(ndb.nodeKey(node.hash)); err != nil {
-			return false, err
-		}
-
-		ndb.nodeCache.Remove(node.hash)
-		return false, nil
-	})
-}
-
-func (ndb *nodeDB) nodeKey(hash []byte) []byte {
-	return nodeKeyFormat.KeyBytes(hash)
->>>>>>> bb1050fe
 }
 
 func (ndb *nodeDB) fastNodeKey(key []byte) []byte {
@@ -832,28 +809,29 @@
 // traverseStateChanges iterate the range of versions, compare each version to it's predecessor to extract the state changes of it.
 // endVersion is exclusive, set to `math.MaxInt64` to cover the latest version.
 func (ndb *nodeDB) traverseStateChanges(startVersion, endVersion int64, fn func(version int64, changeSet *ChangeSet) error) error {
-	predecessor, err := ndb.getPreviousVersion(startVersion)
-	if err != nil {
-		return err
-	}
-	prevRoot, err := ndb.getRoot(predecessor)
-	if err != nil {
-		return err
-	}
-	return ndb.traverseRange(rootKeyFormat.Key(startVersion), rootKeyFormat.Key(endVersion), func(k, hash []byte) error {
-		var version int64
-		rootKeyFormat.Scan(k, &version)
-		changeSet, err := ndb.extractStateChanges(predecessor, prevRoot, hash)
+	prevVersion := startVersion - 1
+	prevRoot, err := ndb.GetRoot(prevVersion)
+	if err != nil {
+		return err
+	}
+
+	for version := startVersion; version <= endVersion; version++ {
+		root, err := ndb.GetRoot(version)
 		if err != nil {
 			return err
 		}
+		changeSet, err := ndb.extractStateChanges(prevVersion, prevRoot, root)
+		if err != nil {
+			return err
+		}
 		if err := fn(version, changeSet); err != nil {
 			return err
 		}
-		predecessor = version
-		prevRoot = hash
-		return nil
-	})
+		prevVersion = version
+		prevRoot = root
+	}
+
+	return nil
 }
 
 func (ndb *nodeDB) String() (string, error) {
