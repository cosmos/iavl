package iavl

import (
	"bytes"
	"container/list"
	"crypto/sha256"
	"fmt"
	"math"
	"sort"
	"strconv"
	"strings"
	"sync"

	"github.com/cosmos/iavl/internal/logger"
	"github.com/pkg/errors"
	dbm "github.com/tendermint/tm-db"
)

const (
	int64Size         = 8
	hashSize          = sha256.Size
	genesisVersion    = 1
	storageVersionKey = "storage_version"
	// We store latest saved version together with storage version delimited by the constant below.
	// This delimiter is valid only if fast storage is enabled (i.e. storageVersion >= fastStorageVersionValue).
	// The latest saved version is needed for protection against downgrade and re-upgrade. In such a case, it would
	// be possible to observe mismatch between the latest version state and the fast nodes on disk.
	// Therefore, we would like to detect that and overwrite fast nodes on disk with the latest version state.
	fastStorageVersionDelimiter = "-"
	// Using semantic versioning: https://semver.org/
	defaultStorageVersionValue = "1.0.0"
	fastStorageVersionValue    = "1.1.0"
)

var (
	// All node keys are prefixed with the byte 'n'. This ensures no collision is
	// possible with the other keys, and makes them easier to traverse. They are indexed by the node hash.
	nodeKeyFormat = NewKeyFormat('n', hashSize) // n<hash>

	// Orphans are keyed in the database by their expected lifetime.
	// The first number represents the *last* version at which the orphan needs
	// to exist, while the second number represents the *earliest* version at
	// which it is expected to exist - which starts out by being the version
	// of the node being orphaned.
	// To clarify:
	// When I write to key {X} with value V and old value O, we orphan O with <last-version>=time of write
	// and <first-version> = version O was created at.
	orphanKeyFormat = NewKeyFormat('o', int64Size, int64Size, hashSize) // o<last-version><first-version><hash>

	// Key Format for making reads and iterates go through a data-locality preserving db.
	// The value at an entry will list what version it was written to.
	// Then to query values, you first query state via this fast method.
	// If its present, then check the tree version. If tree version >= result_version,
	// return result_version. Else, go through old (slow) IAVL get method that walks through tree.
	fastKeyFormat = NewKeyFormat('f', 0) // f<keystring>

	// Key Format for storing metadata about the chain such as the vesion number.
	// The value at an entry will be in a variable format and up to the caller to
	// decide how to parse.
	metadataKeyFormat = NewKeyFormat('m', 0) // v<keystring>

	// Root nodes are indexed separately by their version
	rootKeyFormat = NewKeyFormat('r', int64Size) // r<version>
)

var (
	errInvalidFastStorageVersion = fmt.Sprintf("Fast storage version must be in the format <storage version>%s<latest fast cache version>", fastStorageVersionDelimiter)
)

type nodeDB struct {
	mtx            sync.Mutex       // Read/write lock.
	db             dbm.DB           // Persistent node storage.
	batch          dbm.Batch        // Batched writing buffer.
	opts           Options          // Options to customize for pruning/writing
	versionReaders map[int64]uint32 // Number of active version readers
	storageVersion string           // Storage version

	latestVersion  int64
	nodeCache      map[string]*list.Element // Node cache.
	nodeCacheSize  int                      // Node cache size limit in elements.
	nodeCacheQueue *list.List               // LRU queue of cache elements. Used for deletion.

	fastNodeCache      map[string]*list.Element // FastNode cache.
	fastNodeCacheSize  int                      // FastNode cache size limit in elements.
	fastNodeCacheQueue *list.List               // LRU queue of cache elements. Used for deletion.
}

func newNodeDB(db dbm.DB, cacheSize int, opts *Options) *nodeDB {
	if opts == nil {
		o := DefaultOptions()
		opts = &o
	}

	storeVersion, err := db.Get(metadataKeyFormat.Key([]byte(storageVersionKey)))

	if err != nil || storeVersion == nil {
		storeVersion = []byte(defaultStorageVersionValue)
	}

	return &nodeDB{
		db:                 db,
		batch:              db.NewBatch(),
		opts:               *opts,
		latestVersion:      0, // initially invalid
		nodeCache:          make(map[string]*list.Element),
		nodeCacheSize:      cacheSize,
		nodeCacheQueue:     list.New(),
		fastNodeCache:      make(map[string]*list.Element),
		fastNodeCacheSize:  cacheSize,
		fastNodeCacheQueue: list.New(),
		versionReaders:     make(map[int64]uint32, 8),
		storageVersion:     string(storeVersion),
	}
}

// GetNode gets a node from memory or disk. If it is an inner node, it does not
// load its children.
func (ndb *nodeDB) GetNode(hash []byte) *Node {
	ndb.mtx.Lock()
	defer ndb.mtx.Unlock()

	if len(hash) == 0 {
		panic("nodeDB.GetNode() requires hash")
	}

	// Check the cache.
	if elem, ok := ndb.nodeCache[string(hash)]; ok {
		// Already exists. Move to back of nodeCacheQueue.
		ndb.nodeCacheQueue.MoveToBack(elem)
		return elem.Value.(*Node)
	}

	// Doesn't exist, load.
	buf, err := ndb.db.Get(ndb.nodeKey(hash))
	if err != nil {
		panic(fmt.Sprintf("can't get node %X: %v", hash, err))
	}
	if buf == nil {
		panic(fmt.Sprintf("Value missing for hash %x corresponding to nodeKey %x", hash, ndb.nodeKey(hash)))
	}

	node, err := MakeNode(buf)
	if err != nil {
		panic(fmt.Sprintf("Error reading Node. bytes: %x, error: %v", buf, err))
	}

	node.hash = hash
	node.persisted = true
	ndb.cacheNode(node)

	return node
}

func (ndb *nodeDB) GetFastNode(key []byte) (*FastNode, error) {
	ndb.mtx.Lock()
	defer ndb.mtx.Unlock()
	if !ndb.hasUpgradedToFastStorage() {
		return nil, errors.New("storage version is not fast")
	}

	if len(key) == 0 {
		return nil, fmt.Errorf("nodeDB.GetFastNode() requires key, len(key) equals 0")
	}

	// Check the cache.
	if elem, ok := ndb.fastNodeCache[string(key)]; ok {
		// Already exists. Move to back of fastNodeCacheQueue.
		ndb.fastNodeCacheQueue.MoveToBack(elem)
		return elem.Value.(*FastNode), nil
	}

	// Doesn't exist, load.
	buf, err := ndb.db.Get(ndb.fastNodeKey(key))
	if err != nil {
		return nil, fmt.Errorf("can't get FastNode %X: %w", key, err)
	}
	if buf == nil {
		return nil, nil
	}

	fastNode, err := DeserializeFastNode(key, buf)
	if err != nil {
		return nil, fmt.Errorf("error reading FastNode. bytes: %x, error: %w", buf, err)
	}

	ndb.cacheFastNode(fastNode)
	return fastNode, nil
}

// SaveNode saves a node to disk.
func (ndb *nodeDB) SaveNode(node *Node) {
	ndb.mtx.Lock()
	defer ndb.mtx.Unlock()

	if node.hash == nil {
		panic("Expected to find node.hash, but none found.")
	}
	if node.persisted {
		panic("Shouldn't be calling save on an already persisted node.")
	}

	// Save node bytes to db.
	var buf bytes.Buffer
	buf.Grow(node.encodedSize())

	if err := node.writeBytes(&buf); err != nil {
		panic(err)
	}

	if err := ndb.batch.Set(ndb.nodeKey(node.hash), buf.Bytes()); err != nil {
		panic(err)
	}
	logger.Debug("BATCH SAVE %X %p\n", node.hash, node)
	node.persisted = true
	ndb.cacheNode(node)
}

// SaveNode saves a FastNode to disk and add to cache.
func (ndb *nodeDB) SaveFastNode(node *FastNode) error {
	ndb.mtx.Lock()
	defer ndb.mtx.Unlock()
	return ndb.saveFastNodeUnlocked(node, true)
}

// SaveNode saves a FastNode to disk without adding to cache.
func (ndb *nodeDB) SaveFastNodeNoCache(node *FastNode) error {
	ndb.mtx.Lock()
	defer ndb.mtx.Unlock()
	return ndb.saveFastNodeUnlocked(node, false)
}

// setFastStorageVersionToBatch sets storage version to fast where the version is
// 1.1.0-<version of the current live state>. Returns error if storage version is incorrect or on
// db error, nil otherwise. Requires changes to be committed after to be persisted.
func (ndb *nodeDB) setFastStorageVersionToBatch() error {
	ndb.mtx.Lock()
	defer ndb.mtx.Unlock()

	var newVersion string
	if ndb.storageVersion >= fastStorageVersionValue {
		// Storage version should be at index 0 and latest fast cache version at index 1
		versions := strings.Split(ndb.storageVersion, fastStorageVersionDelimiter)

		if len(versions) > 2 {
			return errors.New(errInvalidFastStorageVersion)
		}

		newVersion = versions[0]
	} else {
		newVersion = fastStorageVersionValue
	}

	newVersion += fastStorageVersionDelimiter + strconv.Itoa(int(ndb.getLatestVersion()))

	if err := ndb.batch.Set(metadataKeyFormat.Key([]byte(storageVersionKey)), []byte(newVersion)); err != nil {
		return err
	}
	ndb.storageVersion = newVersion
	return nil
}

func (ndb *nodeDB) getStorageVersion() string {
	return ndb.storageVersion
}

// Returns true if the upgrade to latest storage version has been performed, false otherwise.
func (ndb *nodeDB) hasUpgradedToFastStorage() bool {
	return ndb.getStorageVersion() >= fastStorageVersionValue
}

// Returns true if the upgrade to fast storage has occurred but it does not match the live state, false otherwise.
// When the live state is not matched, we must force reupgrade.
// We determine this by checking the version of the live state and the version of the live state when
// latest storage was updated on disk the last time.
func (ndb *nodeDB) shouldForceFastStorageUpgrade() bool {
	ndb.mtx.Lock()
	defer ndb.mtx.Unlock()
	versions := strings.Split(ndb.storageVersion, fastStorageVersionDelimiter)

	if len(versions) == 2 {
		if versions[1] != strconv.Itoa(int(ndb.getLatestVersion())) {
			return true
		}
	}
	return false
}

// SaveNode saves a FastNode to disk.
// CONTRACT: the caller must serizlize access to this method through ndb.mtx.
func (ndb *nodeDB) saveFastNodeUnlocked(node *FastNode, shouldAddToCache bool) error {
	if node.key == nil {
		return fmt.Errorf("cannot have FastNode with a nil value for key")
	}

	// Save node bytes to db.
	var buf bytes.Buffer
	buf.Grow(node.encodedSize())

	if err := node.writeBytes(&buf); err != nil {
		return fmt.Errorf("error while writing fastnode bytes. Err: %w", err)
	}

	if err := ndb.batch.Set(ndb.fastNodeKey(node.key), buf.Bytes()); err != nil {
		return fmt.Errorf("error while writing key/val to nodedb batch. Err: %w", err)
	}
	if shouldAddToCache {
		ndb.cacheFastNode(node)
	}
	return nil
}

// Has checks if a hash exists in the database.
func (ndb *nodeDB) Has(hash []byte) (bool, error) {
	key := ndb.nodeKey(hash)

	if ldb, ok := ndb.db.(*dbm.GoLevelDB); ok {
		exists, err := ldb.DB().Has(key, nil)
		if err != nil {
			return false, err
		}
		return exists, nil
	}
	value, err := ndb.db.Get(key)
	if err != nil {
		return false, err
	}

	return value != nil, nil
}

// SaveBranch saves the given node and all of its descendants.
// NOTE: This function clears leftNode/rigthNode recursively and
// calls _hash() on the given node.
// TODO refactor, maybe use hashWithCount() but provide a callback.
func (ndb *nodeDB) SaveBranch(node *Node) ([]byte, error) {
	if node.persisted {
		return node.hash, nil
	}

	var err error
	if node.leftNode != nil {
		node.leftHash, err = ndb.SaveBranch(node.leftNode)
	}

	if err != nil {
		return nil, err
	}

	if node.rightNode != nil {
		node.rightHash, err = ndb.SaveBranch(node.rightNode)
	}

	if err != nil {
		return nil, err
	}

	node._hash()
	ndb.SaveNode(node)

	// resetBatch only working on generate a genesis block
	if node.version <= genesisVersion {
		if err = ndb.resetBatch(); err != nil {
			return nil, err
		}
	}
	node.leftNode = nil
	node.rightNode = nil

	return node.hash, nil
}

// resetBatch reset the db batch, keep low memory used
func (ndb *nodeDB) resetBatch() error {
	var err error
	if ndb.opts.Sync {
		err = ndb.batch.WriteSync()
	} else {
		err = ndb.batch.Write()
	}
	if err != nil {
		return err
	}
	err = ndb.batch.Close()
	if err != nil {
		return err
	}

	ndb.batch = ndb.db.NewBatch()

	return nil
}

// DeleteVersion deletes a tree version from disk.
// calls deleteOrphans(version), deleteRoot(version, checkLatestVersion)
func (ndb *nodeDB) DeleteVersion(version int64, checkLatestVersion bool) error {
	ndb.mtx.Lock()
	defer ndb.mtx.Unlock()

	if ndb.versionReaders[version] > 0 {
		return errors.Errorf("unable to delete version %v, it has %v active readers", version, ndb.versionReaders[version])
	}

	err := ndb.deleteOrphans(version)
	if err != nil {
		return err
	}

	err = ndb.deleteRoot(version, checkLatestVersion)
	if err != nil {
		return err
	}
	return err
}

// DeleteVersionsFrom permanently deletes all tree versions from the given version upwards.
func (ndb *nodeDB) DeleteVersionsFrom(version int64) error {
	latest := ndb.getLatestVersion()
	if latest < version {
		return nil
	}
	root, err := ndb.getRoot(latest)
	if err != nil {
		return err
	}
	if root == nil {
		return errors.Errorf("root for version %v not found", latest)
	}

	for v, r := range ndb.versionReaders {
		if v >= version && r != 0 {
			return errors.Errorf("unable to delete version %v with %v active readers", v, r)
		}
	}

	// First, delete all active nodes in the current (latest) version whose node version is after
	// the given version.
	err = ndb.deleteNodesFrom(version, root)
	if err != nil {
		return err
	}

	// Next, delete orphans:
	// - Delete orphan entries *and referred nodes* with fromVersion >= version
	// - Delete orphan entries with toVersion >= version-1 (since orphans at latest are not orphans)
	err = ndb.traverseOrphans(func(key, hash []byte) error {
		var fromVersion, toVersion int64
		orphanKeyFormat.Scan(key, &toVersion, &fromVersion)

		if fromVersion >= version {
			if err = ndb.batch.Delete(key); err != nil {
				return err
			}
			if err = ndb.batch.Delete(ndb.nodeKey(hash)); err != nil {
				return err
			}
		} else if toVersion >= version-1 {
			if err = ndb.batch.Delete(key); err != nil {
				return err
			}
		}
		return nil
	})

	if err != nil {
		return err
	}

	// Delete the version root entries
	err = ndb.traverseRange(rootKeyFormat.Key(version), rootKeyFormat.Key(int64(math.MaxInt64)), func(k, v []byte) error {
		if err = ndb.batch.Delete(k); err != nil {
			return err
		}
		return nil
	})

	if err != nil {
		return err
	}

	// Delete fast node entries
	err = ndb.traverseFastNodes(func(keyWithPrefix, v []byte) error {
		key := keyWithPrefix[1:]
		// nolint: govet
		fastNode, err := DeserializeFastNode(key, v)

		if err != nil {
			return err
		}

		if version <= fastNode.versionLastUpdatedAt {
			if err := ndb.DeleteFastNode(fastNode.key); err != nil {
				return err
			}
		}
		return nil
	})

	if err != nil {
		return err
	}

	return nil
}

// DeleteVersionsRange deletes versions from an interval (not inclusive).
func (ndb *nodeDB) DeleteVersionsRange(fromVersion, toVersion int64) error {
	if fromVersion >= toVersion {
		return errors.New("toVersion must be greater than fromVersion")
	}
	if toVersion == 0 {
		return errors.New("toVersion must be greater than 0")
	}

	ndb.mtx.Lock()
	defer ndb.mtx.Unlock()

	latest := ndb.getLatestVersion()
	if latest < toVersion {
		return errors.Errorf("cannot delete latest saved version (%d)", latest)
	}

	predecessor := ndb.getPreviousVersion(fromVersion)

	for v, r := range ndb.versionReaders {
		if v < toVersion && v > predecessor && r != 0 {
			return errors.Errorf("unable to delete version %v with %v active readers", v, r)
		}
	}

	// If the predecessor is earlier than the beginning of the lifetime, we can delete the orphan.
	// Otherwise, we shorten its lifetime, by moving its endpoint to the predecessor version.
	for version := fromVersion; version < toVersion; version++ {
		err := ndb.traverseOrphansVersion(version, func(key, hash []byte) error {
			var from, to int64
			orphanKeyFormat.Scan(key, &to, &from)
			if err := ndb.batch.Delete(key); err != nil {
				return err
			}
			if from > predecessor {
				if err := ndb.batch.Delete(ndb.nodeKey(hash)); err != nil {
					panic(err)
				}
				ndb.uncacheNode(hash)
				ndb.uncacheFastNode(key)
			} else {
				ndb.saveOrphan(hash, from, predecessor)
			}
			return nil
		})
		if err != nil {
			return err
		}
	}

	for key, elem := range ndb.fastNodeCache {
		fastNode := elem.Value.(*FastNode)
		if fastNode.versionLastUpdatedAt >= fromVersion && fastNode.versionLastUpdatedAt < toVersion {
			ndb.fastNodeCacheQueue.Remove(elem)
			delete(ndb.fastNodeCache, key)
		}
	}

	// Delete the version root entries
	err := ndb.traverseRange(rootKeyFormat.Key(fromVersion), rootKeyFormat.Key(toVersion), func(k, v []byte) error {
		if err := ndb.batch.Delete(k); err != nil {
			return err
		}
		return nil
	})

	if err != nil {
		return err
	}
	return nil
}

func (ndb *nodeDB) DeleteFastNode(key []byte) error {
	ndb.mtx.Lock()
	defer ndb.mtx.Unlock()
	if err := ndb.batch.Delete(ndb.fastNodeKey(key)); err != nil {
		return err
	}
	ndb.uncacheFastNode(key)
	return nil
}

// deleteNodesFrom deletes the given node and any descendants that have versions after the given
// (inclusive). It is mainly used via LoadVersionForOverwriting, to delete the current version.
func (ndb *nodeDB) deleteNodesFrom(version int64, hash []byte) error {
	if len(hash) == 0 {
		return nil
	}

	node := ndb.GetNode(hash)
	if node.leftHash != nil {
		if err := ndb.deleteNodesFrom(version, node.leftHash); err != nil {
			return err
		}
	}
	if node.rightHash != nil {
		if err := ndb.deleteNodesFrom(version, node.rightHash); err != nil {
			return err
		}
	}

	if node.version >= version {
		if err := ndb.batch.Delete(ndb.nodeKey(hash)); err != nil {
			return err
		}

		ndb.uncacheNode(hash)
	}

	return nil
}

// Saves orphaned nodes to disk under a special prefix.
// version: the new version being saved.
// orphans: the orphan nodes created since version-1
func (ndb *nodeDB) SaveOrphans(version int64, orphans map[string]int64) {
	ndb.mtx.Lock()
	defer ndb.mtx.Unlock()

	toVersion := ndb.getPreviousVersion(version)
	for hash, fromVersion := range orphans {
		logger.Debug("SAVEORPHAN %v-%v %X\n", fromVersion, toVersion, hash)
		ndb.saveOrphan([]byte(hash), fromVersion, toVersion)
	}
}

// Saves a single orphan to disk.
func (ndb *nodeDB) saveOrphan(hash []byte, fromVersion, toVersion int64) {
	if fromVersion > toVersion {
		panic(fmt.Sprintf("Orphan expires before it comes alive.  %d > %d", fromVersion, toVersion))
	}
	key := ndb.orphanKey(fromVersion, toVersion, hash)
	if err := ndb.batch.Set(key, hash); err != nil {
		panic(err)
	}
}

// deleteOrphans deletes orphaned nodes from disk, and the associated orphan
// entries.
func (ndb *nodeDB) deleteOrphans(version int64) error {
	// Will be zero if there is no previous version.
	predecessor := ndb.getPreviousVersion(version)

	// Traverse orphans with a lifetime ending at the version specified.
	// TODO optimize.
	return ndb.traverseOrphansVersion(version, func(key, hash []byte) error {
		var fromVersion, toVersion int64

		// See comment on `orphanKeyFmt`. Note that here, `version` and
		// `toVersion` are always equal.
		orphanKeyFormat.Scan(key, &toVersion, &fromVersion)

		// Delete orphan key and reverse-lookup key.
		if err := ndb.batch.Delete(key); err != nil {
			return err
		}

		// If there is no predecessor, or the predecessor is earlier than the
		// beginning of the lifetime (ie: negative lifetime), or the lifetime
		// spans a single version and that version is the one being deleted, we
		// can delete the orphan.  Otherwise, we shorten its lifetime, by
		// moving its endpoint to the previous version.
		if predecessor < fromVersion || fromVersion == toVersion {
			logger.Debug("DELETE predecessor:%v fromVersion:%v toVersion:%v %X\n", predecessor, fromVersion, toVersion, hash)
			if err := ndb.batch.Delete(ndb.nodeKey(hash)); err != nil {
				return err
			}
			ndb.uncacheNode(hash)
		} else {
			logger.Debug("MOVE predecessor:%v fromVersion:%v toVersion:%v %X\n", predecessor, fromVersion, toVersion, hash)
			ndb.saveOrphan(hash, fromVersion, predecessor)
		}
		return nil
	})
}

func (ndb *nodeDB) nodeKey(hash []byte) []byte {
	return nodeKeyFormat.KeyBytes(hash)
}

func (ndb *nodeDB) fastNodeKey(key []byte) []byte {
	return fastKeyFormat.KeyBytes(key)
}

func (ndb *nodeDB) orphanKey(fromVersion, toVersion int64, hash []byte) []byte {
	return orphanKeyFormat.Key(toVersion, fromVersion, hash)
}

func (ndb *nodeDB) rootKey(version int64) []byte {
	return rootKeyFormat.Key(version)
}

func (ndb *nodeDB) getLatestVersion() int64 {
	if ndb.latestVersion == 0 {
		ndb.latestVersion = ndb.getPreviousVersion(1<<63 - 1)
	}
	return ndb.latestVersion
}

func (ndb *nodeDB) updateLatestVersion(version int64) {
	if ndb.latestVersion < version {
		ndb.latestVersion = version
	}
}

func (ndb *nodeDB) resetLatestVersion(version int64) {
	ndb.latestVersion = version
}

func (ndb *nodeDB) getPreviousVersion(version int64) int64 {
	itr, err := ndb.db.ReverseIterator(
		rootKeyFormat.Key(1),
		rootKeyFormat.Key(version),
	)
	if err != nil {
		panic(err)
	}
	defer itr.Close()

	pversion := int64(-1)
	for ; itr.Valid(); itr.Next() {
		k := itr.Key()
		rootKeyFormat.Scan(k, &pversion)
		return pversion
	}

	if err := itr.Error(); err != nil {
		panic(err)
	}

	return 0
}

// deleteRoot deletes the root entry from disk, but not the node it points to.
func (ndb *nodeDB) deleteRoot(version int64, checkLatestVersion bool) error {
	if checkLatestVersion && version == ndb.getLatestVersion() {
		return errors.New("tried to delete latest version")
	}
	if err := ndb.batch.Delete(ndb.rootKey(version)); err != nil {
		return err
	}
	return nil
}

// Traverse orphans and return error if any, nil otherwise
func (ndb *nodeDB) traverseOrphans(fn func(keyWithPrefix, v []byte) error) error {
	return ndb.traversePrefix(orphanKeyFormat.Key(), fn)
}

// Traverse fast nodes and return error if any, nil otherwise
func (ndb *nodeDB) traverseFastNodes(fn func(k, v []byte) error) error {
	return ndb.traversePrefix(fastKeyFormat.Key(), fn)
}

// Traverse orphans ending at a certain version. return error if any, nil otherwise
func (ndb *nodeDB) traverseOrphansVersion(version int64, fn func(k, v []byte) error) error {
	return ndb.traversePrefix(orphanKeyFormat.Key(version), fn)
}

<<<<<<< HEAD
// Traverse all keys and return error if any, nil otherwise
func (ndb *nodeDB) traverse(fn func(key, value []byte) error) error {
	return ndb.traverseRange(nil, nil, fn)
=======
// Traverse all keys.
//nolint:unused
func (ndb *nodeDB) traverse(fn func(key, value []byte)) {
	ndb.traverseRange(nil, nil, fn)
>>>>>>> ccfb4184
}

// Traverse all keys between a given range (excluding end) and return error if any, nil otherwise
func (ndb *nodeDB) traverseRange(start []byte, end []byte, fn func(k, v []byte) error) error {
	itr, err := ndb.db.Iterator(start, end)
	if err != nil {
		return err
	}
	defer itr.Close()

	for ; itr.Valid(); itr.Next() {
		if err := fn(itr.Key(), itr.Value()); err != nil {
			return err
		}
	}

	if err := itr.Error(); err != nil {
		return err
	}

	return nil
}

// Traverse all keys with a certain prefix. Return error if any, nil otherwise
func (ndb *nodeDB) traversePrefix(prefix []byte, fn func(k, v []byte) error) error {
	itr, err := dbm.IteratePrefix(ndb.db, prefix)
	if err != nil {
		return err
	}
	defer itr.Close()

	for ; itr.Valid(); itr.Next() {
		if err := fn(itr.Key(), itr.Value()); err != nil {
			return err
		}
	}

	return nil
}

// Get iterator for fast prefix and error, if any
func (ndb *nodeDB) getFastIterator(start, end []byte, ascending bool) (dbm.Iterator, error) {
	var startFormatted, endFormatted []byte

	if start != nil {
		startFormatted = fastKeyFormat.KeyBytes(start)
	} else {
		startFormatted = fastKeyFormat.Key()
	}

	if end != nil {
		endFormatted = fastKeyFormat.KeyBytes(end)
	} else {
		endFormatted = fastKeyFormat.Key()
		endFormatted[0]++
	}

	if ascending {
		return ndb.db.Iterator(startFormatted, endFormatted)
	}

	return ndb.db.ReverseIterator(startFormatted, endFormatted)
}

func (ndb *nodeDB) uncacheNode(hash []byte) {
	if elem, ok := ndb.nodeCache[string(hash)]; ok {
		ndb.nodeCacheQueue.Remove(elem)
		delete(ndb.nodeCache, string(hash))
	}
}

// Add a node to the cache and pop the least recently used node if we've
// reached the cache size limit.
func (ndb *nodeDB) cacheNode(node *Node) {
	elem := ndb.nodeCacheQueue.PushBack(node)
	ndb.nodeCache[string(node.hash)] = elem

	if ndb.nodeCacheQueue.Len() > ndb.nodeCacheSize {
		oldest := ndb.nodeCacheQueue.Front()
		hash := ndb.nodeCacheQueue.Remove(oldest).(*Node).hash
		delete(ndb.nodeCache, string(hash))
	}
}

// CONTRACT: the caller must serizlize access to this method through ndb.mtx.
func (ndb *nodeDB) uncacheFastNode(key []byte) {
	if elem, ok := ndb.fastNodeCache[string(key)]; ok {
		ndb.fastNodeCacheQueue.Remove(elem)
		delete(ndb.fastNodeCache, string(key))
	}
}

// Add a node to the cache and pop the least recently used node if we've
// reached the cache size limit.
// CONTRACT: the caller must serizlize access to this method through ndb.mtx.
func (ndb *nodeDB) cacheFastNode(node *FastNode) {
	elem := ndb.fastNodeCacheQueue.PushBack(node)
	ndb.fastNodeCache[string(node.key)] = elem

	if ndb.fastNodeCacheQueue.Len() > ndb.fastNodeCacheSize {
		oldest := ndb.fastNodeCacheQueue.Front()
		key := ndb.fastNodeCacheQueue.Remove(oldest).(*FastNode).key
		delete(ndb.fastNodeCache, string(key))
	}
}

// Write to disk.
func (ndb *nodeDB) Commit() error {
	ndb.mtx.Lock()
	defer ndb.mtx.Unlock()

	var err error
	if ndb.opts.Sync {
		err = ndb.batch.WriteSync()
	} else {
		err = ndb.batch.Write()
	}
	if err != nil {
		return errors.Wrap(err, "failed to write batch")
	}

	ndb.batch.Close()
	ndb.batch = ndb.db.NewBatch()

	return nil
}

func (ndb *nodeDB) HasRoot(version int64) (bool, error) {
	return ndb.db.Has(ndb.rootKey(version))
}

func (ndb *nodeDB) getRoot(version int64) ([]byte, error) {
	return ndb.db.Get(ndb.rootKey(version))
}

<<<<<<< HEAD
func (ndb *nodeDB) getRoots() (roots map[int64][]byte, err error) {
	roots = make(map[int64][]byte)
	err = ndb.traversePrefix(rootKeyFormat.Key(), func(k, v []byte) error {
=======
//nolint:unparam
func (ndb *nodeDB) getRoots() (map[int64][]byte, error) {
	roots := map[int64][]byte{}

	ndb.traversePrefix(rootKeyFormat.Key(), func(k, v []byte) {
>>>>>>> ccfb4184
		var version int64
		rootKeyFormat.Scan(k, &version)
		roots[version] = v
		return nil
	})
	return roots, err
}

// SaveRoot creates an entry on disk for the given root, so that it can be
// loaded later.
func (ndb *nodeDB) SaveRoot(root *Node, version int64) error {
	if len(root.hash) == 0 {
		panic("SaveRoot: root hash should not be empty")
	}
	return ndb.saveRoot(root.hash, version)
}

// SaveEmptyRoot creates an entry on disk for an empty root.
func (ndb *nodeDB) SaveEmptyRoot(version int64) error {
	return ndb.saveRoot([]byte{}, version)
}

func (ndb *nodeDB) saveRoot(hash []byte, version int64) error {
	ndb.mtx.Lock()
	defer ndb.mtx.Unlock()

	// We allow the initial version to be arbitrary
	latest := ndb.getLatestVersion()
	if latest > 0 && version != latest+1 {
		return fmt.Errorf("must save consecutive versions; expected %d, got %d", latest+1, version)
	}

	if err := ndb.batch.Set(ndb.rootKey(version), hash); err != nil {
		return err
	}

	ndb.updateLatestVersion(version)

	return nil
}

func (ndb *nodeDB) incrVersionReaders(version int64) {
	ndb.mtx.Lock()
	defer ndb.mtx.Unlock()
	ndb.versionReaders[version]++
}

func (ndb *nodeDB) decrVersionReaders(version int64) {
	ndb.mtx.Lock()
	defer ndb.mtx.Unlock()
	if ndb.versionReaders[version] > 0 {
		ndb.versionReaders[version]--
	}
}

// Utility and test functions

<<<<<<< HEAD
func (ndb *nodeDB) leafNodes() ([]*Node, error) {
=======
//nolint:unused
func (ndb *nodeDB) leafNodes() []*Node {
>>>>>>> ccfb4184
	leaves := []*Node{}

	err := ndb.traverseNodes(func(hash []byte, node *Node) error {
		if node.isLeaf() {
			leaves = append(leaves, node)
		}
		return nil
	})

	if err != nil {
		return nil, err
	}

	return leaves, nil
}

<<<<<<< HEAD
func (ndb *nodeDB) nodes() ([]*Node, error) {
=======
//nolint:unused
func (ndb *nodeDB) nodes() []*Node {
>>>>>>> ccfb4184
	nodes := []*Node{}

	err := ndb.traverseNodes(func(hash []byte, node *Node) error {
		nodes = append(nodes, node)
		return nil
	})

	if err != nil {
		return nil, err
	}

	return nodes, nil
}

<<<<<<< HEAD
func (ndb *nodeDB) orphans() ([][]byte, error) {
=======
//nolint:unused
func (ndb *nodeDB) orphans() [][]byte {
>>>>>>> ccfb4184
	orphans := [][]byte{}

	err := ndb.traverseOrphans(func(k, v []byte) error {
		orphans = append(orphans, v)
		return nil
	})

	if err != nil {
		return nil, err
	}

	return orphans, nil
}

// Not efficient.
// NOTE: DB cannot implement Size() because
// mutations are not always synchronous.
//nolint:unused
func (ndb *nodeDB) size() int {
	size := 0
	err := ndb.traverse(func(k, v []byte) error {
		size++
		return nil
	})

	if err != nil {
		return -1
	}
	return size
}

func (ndb *nodeDB) traverseNodes(fn func(hash []byte, node *Node) error) error {
	nodes := []*Node{}

	err := ndb.traversePrefix(nodeKeyFormat.Key(), func(key, value []byte) error {
		node, err := MakeNode(value)
		if err != nil {
			return err
		}
		nodeKeyFormat.Scan(key, &node.hash)
		nodes = append(nodes, node)
		return nil
	})

	if err != nil {
		return err
	}

	sort.Slice(nodes, func(i, j int) bool {
		return bytes.Compare(nodes[i].key, nodes[j].key) < 0
	})

	for _, n := range nodes {
		if err := fn(n.hash, n); err != nil {
			return err
		}
	}
	return nil
}

func (ndb *nodeDB) String() (string, error) {
	buf := bufPool.Get().(*bytes.Buffer)
	defer bufPool.Put(buf)
	buf.Reset()

	index := 0

	err := ndb.traversePrefix(rootKeyFormat.Key(), func(key, value []byte) error {
		fmt.Fprintf(buf, "%s: %x\n", key, value)
		return nil
	})

	if err != nil {
		return "", err
	}

	buf.WriteByte('\n')

	err = ndb.traverseOrphans(func(key, value []byte) error {
		fmt.Fprintf(buf, "%s: %x\n", key, value)
		return nil
	})

	if err != nil {
		return "", err
	}

	buf.WriteByte('\n')

	err = ndb.traverseNodes(func(hash []byte, node *Node) error {
		switch {
		case len(hash) == 0:
			buf.WriteByte('\n')
		case node == nil:
			fmt.Fprintf(buf, "%s%40x: <nil>\n", nodeKeyFormat.Prefix(), hash)
		case node.value == nil && node.height > 0:
			fmt.Fprintf(buf, "%s%40x: %s   %-16s h=%d version=%d\n",
				nodeKeyFormat.Prefix(), hash, node.key, "", node.height, node.version)
		default:
			fmt.Fprintf(buf, "%s%40x: %s = %-16s h=%d version=%d\n",
				nodeKeyFormat.Prefix(), hash, node.key, node.value, node.height, node.version)
		}
		index++
		return nil
	})

	if err != nil {
		return "", err
	}

	return "-" + "\n" + buf.String() + "-", nil
}<|MERGE_RESOLUTION|>--- conflicted
+++ resolved
@@ -761,16 +761,9 @@
 	return ndb.traversePrefix(orphanKeyFormat.Key(version), fn)
 }
 
-<<<<<<< HEAD
 // Traverse all keys and return error if any, nil otherwise
 func (ndb *nodeDB) traverse(fn func(key, value []byte) error) error {
 	return ndb.traverseRange(nil, nil, fn)
-=======
-// Traverse all keys.
-//nolint:unused
-func (ndb *nodeDB) traverse(fn func(key, value []byte)) {
-	ndb.traverseRange(nil, nil, fn)
->>>>>>> ccfb4184
 }
 
 // Traverse all keys between a given range (excluding end) and return error if any, nil otherwise
@@ -906,17 +899,10 @@
 	return ndb.db.Get(ndb.rootKey(version))
 }
 
-<<<<<<< HEAD
+//nolint:unparam
 func (ndb *nodeDB) getRoots() (roots map[int64][]byte, err error) {
 	roots = make(map[int64][]byte)
 	err = ndb.traversePrefix(rootKeyFormat.Key(), func(k, v []byte) error {
-=======
-//nolint:unparam
-func (ndb *nodeDB) getRoots() (map[int64][]byte, error) {
-	roots := map[int64][]byte{}
-
-	ndb.traversePrefix(rootKeyFormat.Key(), func(k, v []byte) {
->>>>>>> ccfb4184
 		var version int64
 		rootKeyFormat.Scan(k, &version)
 		roots[version] = v
@@ -974,12 +960,7 @@
 
 // Utility and test functions
 
-<<<<<<< HEAD
 func (ndb *nodeDB) leafNodes() ([]*Node, error) {
-=======
-//nolint:unused
-func (ndb *nodeDB) leafNodes() []*Node {
->>>>>>> ccfb4184
 	leaves := []*Node{}
 
 	err := ndb.traverseNodes(func(hash []byte, node *Node) error {
@@ -996,12 +977,7 @@
 	return leaves, nil
 }
 
-<<<<<<< HEAD
 func (ndb *nodeDB) nodes() ([]*Node, error) {
-=======
-//nolint:unused
-func (ndb *nodeDB) nodes() []*Node {
->>>>>>> ccfb4184
 	nodes := []*Node{}
 
 	err := ndb.traverseNodes(func(hash []byte, node *Node) error {
@@ -1016,12 +992,7 @@
 	return nodes, nil
 }
 
-<<<<<<< HEAD
 func (ndb *nodeDB) orphans() ([][]byte, error) {
-=======
-//nolint:unused
-func (ndb *nodeDB) orphans() [][]byte {
->>>>>>> ccfb4184
 	orphans := [][]byte{}
 
 	err := ndb.traverseOrphans(func(k, v []byte) error {
