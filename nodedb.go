--- conflicted
+++ resolved
@@ -498,11 +498,7 @@
 		return 0, nil
 	}
 
-<<<<<<< HEAD
-	return append(prunedVersions, pruneVer), nil
-=======
 	return pruneVer, nil
->>>>>>> 76a52fa5
 }
 
 func (ndb *nodeDB) nodeKey(hash []byte) []byte {
