--- conflicted
+++ resolved
@@ -490,12 +490,8 @@
 	// Delete fast node entries
 	err = ndb.traverseFastNodes(func(keyWithPrefix, v []byte) error {
 		key := keyWithPrefix[1:]
-<<<<<<< HEAD
 		fastNode, err := fastnode.DeserializeNode(key, v)
 
-=======
-		fastNode, err := DeserializeFastNode(key, v)
->>>>>>> f583f7f5
 		if err != nil {
 			return err
 		}
