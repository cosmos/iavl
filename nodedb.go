package iavl

import (
	"bytes"
	"container/list"
	"fmt"
	"math"
	"sort"
	"sync"

	"github.com/pkg/errors"
	"github.com/tendermint/tendermint/crypto/tmhash"
	dbm "github.com/tendermint/tm-db"
)

const (
	int64Size = 8
	hashSize  = tmhash.Size
)

var (
	// All node keys are prefixed with the byte 'n'. This ensures no collision is
	// possible with the other keys, and makes them easier to traverse. They are indexed by the node hash.
	nodeKeyFormat = NewKeyFormat('n', hashSize) // n<hash>

	// Orphans are keyed in the database by their expected lifetime.
	// The first number represents the *last* version at which the orphan needs
	// to exist, while the second number represents the *earliest* version at
	// which it is expected to exist - which starts out by being the version
	// of the node being orphaned.
	orphanKeyFormat = NewKeyFormat('o', int64Size, int64Size, hashSize) // o<last-version><first-version><hash>

	// Root nodes are indexed separately by their version
	rootKeyFormat = NewKeyFormat('r', int64Size) // r<version>
)

type nodeDB struct {
	mtx            sync.Mutex       // Read/write lock.
	db             dbm.DB           // Persistent node storage.
	batch          dbm.Batch        // Batched writing buffer.
	opts           Options          // Options to customize for pruning/writing
	versionReaders map[int64]uint32 // Number of active version readers

	latestVersion  int64
	nodeCache      map[string]*list.Element // Node cache.
	nodeCacheSize  int                      // Node cache size limit in elements.
	nodeCacheQueue *list.List               // LRU queue of cache elements. Used for deletion.
}

func newNodeDB(db dbm.DB, cacheSize int, opts *Options) *nodeDB {
	if opts == nil {
		o := DefaultOptions()
		opts = &o
	}
	return &nodeDB{
		db:             db,
		batch:          db.NewBatch(),
		opts:           *opts,
		latestVersion:  0, // initially invalid
		nodeCache:      make(map[string]*list.Element),
		nodeCacheSize:  cacheSize,
		nodeCacheQueue: list.New(),
		versionReaders: make(map[int64]uint32, 8),
	}
}

// GetNode gets a node from memory or disk. If it is an inner node, it does not
// load its children.
func (ndb *nodeDB) GetNode(hash []byte) *Node {
	ndb.mtx.Lock()
	defer ndb.mtx.Unlock()

	if len(hash) == 0 {
		panic("nodeDB.GetNode() requires hash")
	}

	// Check the cache.
	if elem, ok := ndb.nodeCache[string(hash)]; ok {
		// Already exists. Move to back of nodeCacheQueue.
		ndb.nodeCacheQueue.MoveToBack(elem)
		return elem.Value.(*Node)
	}

	// Doesn't exist, load.
	buf, err := ndb.db.Get(ndb.nodeKey(hash))
	if err != nil {
		panic(fmt.Sprintf("can't get node %X: %v", hash, err))
	}
	if buf == nil {
		panic(fmt.Sprintf("Value missing for hash %x corresponding to nodeKey %x", hash, ndb.nodeKey(hash)))
	}

	node, err := MakeNode(buf)
	if err != nil {
		panic(fmt.Sprintf("Error reading Node. bytes: %x, error: %v", buf, err))
	}

	node.hash = hash
	node.persisted = true
	ndb.cacheNode(node)

	return node
}

// SaveNode saves a node to disk.
func (ndb *nodeDB) SaveNode(node *Node) {
	ndb.mtx.Lock()
	defer ndb.mtx.Unlock()

	if node.hash == nil {
		panic("Expected to find node.hash, but none found.")
	}
	if node.persisted {
		panic("Shouldn't be calling save on an already persisted node.")
	}

	// Save node bytes to db.
	var buf bytes.Buffer
	buf.Grow(node.aminoSize())

	if err := node.writeBytes(&buf); err != nil {
		panic(err)
	}

	ndb.batch.Set(ndb.nodeKey(node.hash), buf.Bytes())
	debug("BATCH SAVE %X %p\n", node.hash, node)
	node.persisted = true
	ndb.cacheNode(node)
}

// Has checks if a hash exists in the database.
func (ndb *nodeDB) Has(hash []byte) (bool, error) {
	key := ndb.nodeKey(hash)

	if ldb, ok := ndb.db.(*dbm.GoLevelDB); ok {
		exists, err := ldb.DB().Has(key, nil)
		if err != nil {
			return false, err
		}
		return exists, nil
	}
	value, err := ndb.db.Get(key)
	if err != nil {
		return false, err
	}

	return value != nil, nil
}

// SaveBranch saves the given node and all of its descendants.
// NOTE: This function clears leftNode/rigthNode recursively and
// calls _hash() on the given node.
// TODO refactor, maybe use hashWithCount() but provide a callback.
func (ndb *nodeDB) SaveBranch(node *Node) []byte {
	if node.persisted {
		return node.hash
	}

	if node.leftNode != nil {
		node.leftHash = ndb.SaveBranch(node.leftNode)
	}
	if node.rightNode != nil {
		node.rightHash = ndb.SaveBranch(node.rightNode)
	}

	node._hash()
	ndb.SaveNode(node)

	node.leftNode = nil
	node.rightNode = nil

	return node.hash
}

// DeleteVersion deletes a tree version from disk.
func (ndb *nodeDB) DeleteVersion(version int64, checkLatestVersion bool) error {
	ndb.mtx.Lock()
	defer ndb.mtx.Unlock()

	if ndb.versionReaders[version] > 0 {
		return errors.Errorf("unable to delete version %v, it has %v active readers", version, ndb.versionReaders[version])
	}

	ndb.deleteOrphans(version)
	ndb.deleteRoot(version, checkLatestVersion)
	return nil
}

// DeleteVersionsFrom permanently deletes all tree versions from the given version upwards.
func (ndb *nodeDB) DeleteVersionsFrom(version int64) error {
	latest := ndb.getLatestVersion()
	if latest < version {
		return nil
	}
	root, err := ndb.getRoot(latest)
	if err != nil {
		return err
	}
	if root == nil {
		return errors.Errorf("root for version %v not found", latest)
	}

	for v, r := range ndb.versionReaders {
		if v >= version && r != 0 {
			return errors.Errorf("unable to delete version %v with %v active readers", v, r)
		}
	}

	// First, delete all active nodes in the current (latest) version whose node version is after
	// the given version.
	err = ndb.deleteNodesFrom(version, root)
	if err != nil {
		return err
	}

	// Next, delete orphans:
	// - Delete orphan entries *and referred nodes* with fromVersion >= version
	// - Delete orphan entries with toVersion >= version-1 (since orphans at latest are not orphans)
	ndb.traverseOrphans(func(key, hash []byte) {
		var fromVersion, toVersion int64
		orphanKeyFormat.Scan(key, &toVersion, &fromVersion)

		if fromVersion >= version {
			ndb.batch.Delete(key)
			ndb.batch.Delete(ndb.nodeKey(hash))
			ndb.uncacheNode(hash)
		} else if toVersion >= version-1 {
			ndb.batch.Delete(key)
		}
	})

	// Finally, delete the version root entries
	ndb.traverseRange(rootKeyFormat.Key(version), rootKeyFormat.Key(int64(math.MaxInt64)), func(k, v []byte) {
		ndb.batch.Delete(k)
	})

	return nil
}

// DeleteVersionsInterval deletes versions from an interval (not inclusive).
func (ndb *nodeDB) DeleteVersionsInterval(fromVersion, toVersion int64) error {
	if fromVersion >= toVersion {
		return errors.New("toVersion must be greater than fromVersion")
	}
	if toVersion == 0 {
		return errors.New("toVersion must be greater than 0")
	}

	ndb.mtx.Lock()
	defer ndb.mtx.Unlock()

	latest := ndb.getLatestVersion()
	if latest < toVersion {
		return errors.Errorf("cannot delete latest saved version (%d)", latest)
	}

	predecessor := ndb.getPreviousVersion(fromVersion)

	for v, r := range ndb.versionReaders {
		if v < toVersion && v > predecessor && r != 0 {
			return errors.Errorf("unable to delete version %v with %v active readers", v, r)
		}
	}

	// If the predecessor is earlier than the beginning of the lifetime, we can delete the orphan.
	// Otherwise, we shorten its lifetime, by moving its endpoint to the predecessor version.
	for version := toVersion - 1; version >= fromVersion; version-- {
		ndb.traverseOrphansVersion(version, func(key, hash []byte) {
			var from, to int64
			orphanKeyFormat.Scan(key, &to, &from)
			ndb.batch.Delete(key)
			if from > predecessor {
				ndb.batch.Delete(ndb.nodeKey(hash))
				ndb.uncacheNode(hash)
			} else {
				ndb.saveOrphan(hash, from, predecessor)
			}
		})
	}

	// Delete the version root entries
	ndb.traverseRange(rootKeyFormat.Key(fromVersion), rootKeyFormat.Key(toVersion), func(k, v []byte) {
		ndb.batch.Delete(k)
	})

	return nil
}

// deleteNodesFrom deletes the given node and any descendants that have versions after the given
// (inclusive). It is mainly used via LoadVersionForOverwriting, to delete the current version.
func (ndb *nodeDB) deleteNodesFrom(version int64, hash []byte) error {
	if len(hash) == 0 {
		return nil
	}

	node := ndb.GetNode(hash)
	if node.leftHash != nil {
		if err := ndb.deleteNodesFrom(version, node.leftHash); err != nil {
			return err
		}
	}
	if node.rightHash != nil {
		if err := ndb.deleteNodesFrom(version, node.rightHash); err != nil {
			return err
		}
	}

	if node.version >= version {
		ndb.batch.Delete(ndb.nodeKey(hash))
		ndb.uncacheNode(hash)
	}

	return nil
}

// Saves orphaned nodes to disk under a special prefix.
// version: the new version being saved.
// orphans: the orphan nodes created since version-1
func (ndb *nodeDB) SaveOrphans(version int64, orphans map[string]int64) {
	ndb.mtx.Lock()
	defer ndb.mtx.Unlock()

	toVersion := ndb.getPreviousVersion(version)
	for hash, fromVersion := range orphans {
		debug("SAVEORPHAN %v-%v %X\n", fromVersion, toVersion, hash)
		ndb.saveOrphan([]byte(hash), fromVersion, toVersion)
	}
}

// Saves a single orphan to disk.
func (ndb *nodeDB) saveOrphan(hash []byte, fromVersion, toVersion int64) {
	if fromVersion > toVersion {
		panic(fmt.Sprintf("Orphan expires before it comes alive.  %d > %d", fromVersion, toVersion))
	}
	key := ndb.orphanKey(fromVersion, toVersion, hash)
	ndb.batch.Set(key, hash)
}

// deleteOrphans deletes orphaned nodes from disk, and the associated orphan
// entries.
func (ndb *nodeDB) deleteOrphans(version int64) {
	// Will be zero if there is no previous version.
	predecessor := ndb.getPreviousVersion(version)

	// Traverse orphans with a lifetime ending at the version specified.
	// TODO optimize.
	ndb.traverseOrphansVersion(version, func(key, hash []byte) {
		var fromVersion, toVersion int64

		// See comment on `orphanKeyFmt`. Note that here, `version` and
		// `toVersion` are always equal.
		orphanKeyFormat.Scan(key, &toVersion, &fromVersion)

		// Delete orphan key and reverse-lookup key.
		ndb.batch.Delete(key)

		// If there is no predecessor, or the predecessor is earlier than the
		// beginning of the lifetime (ie: negative lifetime), or the lifetime
		// spans a single version and that version is the one being deleted, we
		// can delete the orphan.  Otherwise, we shorten its lifetime, by
		// moving its endpoint to the previous version.
		if predecessor < fromVersion || fromVersion == toVersion {
			debug("DELETE predecessor:%v fromVersion:%v toVersion:%v %X\n", predecessor, fromVersion, toVersion, hash)
			ndb.batch.Delete(ndb.nodeKey(hash))
			ndb.uncacheNode(hash)
		} else {
			debug("MOVE predecessor:%v fromVersion:%v toVersion:%v %X\n", predecessor, fromVersion, toVersion, hash)
			ndb.saveOrphan(hash, fromVersion, predecessor)
		}
	})
}

func (ndb *nodeDB) nodeKey(hash []byte) []byte {
	return nodeKeyFormat.KeyBytes(hash)
}

func (ndb *nodeDB) orphanKey(fromVersion, toVersion int64, hash []byte) []byte {
	return orphanKeyFormat.Key(toVersion, fromVersion, hash)
}

func (ndb *nodeDB) rootKey(version int64) []byte {
	return rootKeyFormat.Key(version)
}

func (ndb *nodeDB) getLatestVersion() int64 {
	if ndb.latestVersion == 0 {
		ndb.latestVersion = ndb.getPreviousVersion(1<<63 - 1)
	}
	return ndb.latestVersion
}

func (ndb *nodeDB) updateLatestVersion(version int64) {
	if ndb.latestVersion < version {
		ndb.latestVersion = version
	}
}

func (ndb *nodeDB) resetLatestVersion(version int64) {
	ndb.latestVersion = version
}

func (ndb *nodeDB) getPreviousVersion(version int64) int64 {
	itr, err := ndb.db.ReverseIterator(
		rootKeyFormat.Key(1),
		rootKeyFormat.Key(version),
	)
	if err != nil {
		panic(err)
	}
	defer itr.Close()

	pversion := int64(-1)
	for ; itr.Valid(); itr.Next() {
		k := itr.Key()
		rootKeyFormat.Scan(k, &pversion)
		return pversion
	}

	return 0
}

// deleteRoot deletes the root entry from disk, but not the node it points to.
func (ndb *nodeDB) deleteRoot(version int64, checkLatestVersion bool) {
	if checkLatestVersion && version == ndb.getLatestVersion() {
		panic("Tried to delete latest version")
	}
	ndb.batch.Delete(ndb.rootKey(version))
}

func (ndb *nodeDB) traverseOrphans(fn func(k, v []byte)) {
	ndb.traversePrefix(orphanKeyFormat.Key(), fn)
}

// Traverse orphans ending at a certain version.
func (ndb *nodeDB) traverseOrphansVersion(version int64, fn func(k, v []byte)) {
	ndb.traversePrefix(orphanKeyFormat.Key(version), fn)
}

// Traverse all keys.
func (ndb *nodeDB) traverse(fn func(key, value []byte)) {
	ndb.traverseRange(nil, nil, fn)
}

// Traverse all keys between a given range (excluding end).
func (ndb *nodeDB) traverseRange(start []byte, end []byte, fn func(k, v []byte)) {
	itr, err := ndb.db.Iterator(start, end)
	if err != nil {
		panic(err)
	}
	defer itr.Close()

	for ; itr.Valid(); itr.Next() {
		fn(itr.Key(), itr.Value())
	}
}

// Traverse all keys with a certain prefix.
func (ndb *nodeDB) traversePrefix(prefix []byte, fn func(k, v []byte)) {
	itr, err := dbm.IteratePrefix(ndb.db, prefix)
	if err != nil {
		panic(err)
	}
	defer itr.Close()

	for ; itr.Valid(); itr.Next() {
		fn(itr.Key(), itr.Value())
	}
}

func (ndb *nodeDB) uncacheNode(hash []byte) {
	if elem, ok := ndb.nodeCache[string(hash)]; ok {
		ndb.nodeCacheQueue.Remove(elem)
		delete(ndb.nodeCache, string(hash))
	}
}

// Add a node to the cache and pop the least recently used node if we've
// reached the cache size limit.
func (ndb *nodeDB) cacheNode(node *Node) {
	elem := ndb.nodeCacheQueue.PushBack(node)
	ndb.nodeCache[string(node.hash)] = elem

	if ndb.nodeCacheQueue.Len() > ndb.nodeCacheSize {
		oldest := ndb.nodeCacheQueue.Front()
		hash := ndb.nodeCacheQueue.Remove(oldest).(*Node).hash
		delete(ndb.nodeCache, string(hash))
	}
}

// Write to disk.
func (ndb *nodeDB) Commit() error {
	ndb.mtx.Lock()
	defer ndb.mtx.Unlock()

	var err error
	if ndb.opts.Sync {
		err = ndb.batch.WriteSync()
	} else {
		err = ndb.batch.Write()
	}
	if err != nil {
		return errors.Wrap(err, "failed to write batch")
	}

	ndb.batch.Close()
	ndb.batch = ndb.db.NewBatch()

	return nil
}

func (ndb *nodeDB) getRoot(version int64) ([]byte, error) {
	return ndb.db.Get(ndb.rootKey(version))
}

func (ndb *nodeDB) getRoots() (map[int64][]byte, error) {
	roots := map[int64][]byte{}

	ndb.traversePrefix(rootKeyFormat.Key(), func(k, v []byte) {
		var version int64
		rootKeyFormat.Scan(k, &version)
		roots[version] = v
	})
	return roots, nil
}

// SaveRoot creates an entry on disk for the given root, so that it can be
// loaded later.
func (ndb *nodeDB) SaveRoot(root *Node, version int64) error {
	if len(root.hash) == 0 {
		panic("SaveRoot: root hash should not be empty")
	}
	return ndb.saveRoot(root.hash, version)
}

// SaveEmptyRoot creates an entry on disk for an empty root.
func (ndb *nodeDB) SaveEmptyRoot(version int64) error {
	return ndb.saveRoot([]byte{}, version)
}

func (ndb *nodeDB) saveRoot(hash []byte, version int64) error {
	ndb.mtx.Lock()
	defer ndb.mtx.Unlock()

	// We allow the initial version to be arbitrary
	latest := ndb.getLatestVersion()
	if latest > 0 && version != latest+1 {
		return fmt.Errorf("must save consecutive versions; expected %d, got %d", latest+1, version)
	}

	ndb.batch.Set(ndb.rootKey(version), hash)
	ndb.updateLatestVersion(version)
	return nil
}

func (ndb *nodeDB) incrVersionReaders(version int64) {
	ndb.mtx.Lock()
	defer ndb.mtx.Unlock()
	ndb.versionReaders[version]++
}

func (ndb *nodeDB) decrVersionReaders(version int64) {
	ndb.mtx.Lock()
	defer ndb.mtx.Unlock()
	if ndb.versionReaders[version] > 0 {
		ndb.versionReaders[version]--
	}
}

<<<<<<< HEAD
// //////////////// Utility and test functions /////////////////////////////////
=======
// Utility and test functions
>>>>>>> a41e36bf

func (ndb *nodeDB) leafNodes() []*Node {
	leaves := []*Node{}

	ndb.traverseNodes(func(hash []byte, node *Node) {
		if node.isLeaf() {
			leaves = append(leaves, node)
		}
	})
	return leaves
}

func (ndb *nodeDB) nodes() []*Node {
	nodes := []*Node{}

	ndb.traverseNodes(func(hash []byte, node *Node) {
		nodes = append(nodes, node)
	})
	return nodes
}

func (ndb *nodeDB) orphans() [][]byte {
	orphans := [][]byte{}

	ndb.traverseOrphans(func(k, v []byte) {
		orphans = append(orphans, v)
	})
	return orphans
}

func (ndb *nodeDB) roots() map[int64][]byte {
	roots, _ := ndb.getRoots()
	return roots
}

// Not efficient.
// NOTE: DB cannot implement Size() because
// mutations are not always synchronous.
func (ndb *nodeDB) size() int {
	size := 0
	ndb.traverse(func(k, v []byte) {
		size++
	})
	return size
}

func (ndb *nodeDB) traverseNodes(fn func(hash []byte, node *Node)) {
	nodes := []*Node{}

	ndb.traversePrefix(nodeKeyFormat.Key(), func(key, value []byte) {
		node, err := MakeNode(value)
		if err != nil {
			panic(fmt.Sprintf("Couldn't decode node from database: %v", err))
		}
		nodeKeyFormat.Scan(key, &node.hash)
		nodes = append(nodes, node)
	})

	sort.Slice(nodes, func(i, j int) bool {
		return bytes.Compare(nodes[i].key, nodes[j].key) < 0
	})

	for _, n := range nodes {
		fn(n.hash, n)
	}
}

func (ndb *nodeDB) String() string {
	var str string
	index := 0

	ndb.traversePrefix(rootKeyFormat.Key(), func(key, value []byte) {
		str += fmt.Sprintf("%s: %x\n", string(key), value)
	})
	str += "\n"

	ndb.traverseOrphans(func(key, value []byte) {
		str += fmt.Sprintf("%s: %x\n", string(key), value)
	})
	str += "\n"

	ndb.traverseNodes(func(hash []byte, node *Node) {
		switch {
		case len(hash) == 0:
			str += "<nil>\n"
		case node == nil:
			str += fmt.Sprintf("%s%40x: <nil>\n", nodeKeyFormat.Prefix(), hash)
		case node.value == nil && node.height > 0:
			str += fmt.Sprintf("%s%40x: %s   %-16s h=%d version=%d\n",
				nodeKeyFormat.Prefix(), hash, node.key, "", node.height, node.version)
		default:
			str += fmt.Sprintf("%s%40x: %s = %-16s h=%d version=%d\n",
				nodeKeyFormat.Prefix(), hash, node.key, node.value, node.height, node.version)
		}
		index++
	})
	return "-" + "\n" + str + "-"
}<|MERGE_RESOLUTION|>--- conflicted
+++ resolved
@@ -566,11 +566,7 @@
 	}
 }
 
-<<<<<<< HEAD
-// //////////////// Utility and test functions /////////////////////////////////
-=======
 // Utility and test functions
->>>>>>> a41e36bf
 
 func (ndb *nodeDB) leafNodes() []*Node {
 	leaves := []*Node{}
