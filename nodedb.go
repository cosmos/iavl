--- conflicted
+++ resolved
@@ -819,7 +819,6 @@
 	if err != nil {
 		return err
 	}
-<<<<<<< HEAD
 	if endVersion > latestVersion {
 		endVersion = latestVersion
 	}
@@ -835,12 +834,6 @@
 		if err != nil {
 			return err
 		}
-		changeSet, err := ndb.extractStateChanges(prevVersion, prevRoot, root)
-		if err != nil {
-=======
-	return ndb.traverseRange(rootKeyFormat.Key(startVersion), rootKeyFormat.Key(endVersion), func(k, hash []byte) error {
-		var version int64
-		rootKeyFormat.Scan(k, &version)
 
 		var changeSet ChangeSet
 		receiveKVPair := func(pair *KVPair) error {
@@ -848,27 +841,18 @@
 			return nil
 		}
 
-		if err := ndb.extractStateChanges(predecessor, prevRoot, hash, receiveKVPair); err != nil {
->>>>>>> 7fcfca7b
+		if err := ndb.extractStateChanges(prevVersion, prevRoot, root, receiveKVPair); err != nil {
 			return err
 		}
 
 		if err := fn(version, &changeSet); err != nil {
 			return err
 		}
-<<<<<<< HEAD
 		prevVersion = version
 		prevRoot = root
 	}
 
 	return nil
-=======
-
-		predecessor = version
-		prevRoot = hash
-		return nil
-	})
->>>>>>> 7fcfca7b
 }
 
 func (ndb *nodeDB) String() (string, error) {
