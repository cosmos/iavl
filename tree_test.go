// TODO move to package iavl_test
// this means an audit of exported fields and types.
package iavl

import (
	"context"
	"encoding/hex"
	"fmt"
	"runtime"
	"testing"
	"time"

	"github.com/cosmos/iavl-bench/bench"
	"github.com/cosmos/iavl/v2/testutil"
	"github.com/dustin/go-humanize"
	"github.com/stretchr/testify/require"
)

func MemUsage() string {
	var m runtime.MemStats
	runtime.ReadMemStats(&m)
	// For info on each, see: https://golang.org/pkg/runtime/#MemStats
	s := fmt.Sprintf("alloc=%s gc=%d",
		humanize.Bytes(m.Alloc),
		//humanize.Bytes(m.TotalAlloc),
		//humanize.Bytes(m.Sys),
		m.NumGC)
	return s
}

func testTreeBuild(t *testing.T, multiTree *MultiTree, opts *testutil.TreeBuildOptions) (cnt int64) {
	var (
		version                     int64
		err                         error
		lastCacheMiss, lastCacheHit int64
	)
	cnt = 1

	// generator
	itr := opts.Iterator
	fmt.Printf("Initial memory usage from generators:\n%s\n", MemUsage())

	sampleRate := int64(100_000)
	if opts.SampleRate != 0 {
		sampleRate = opts.SampleRate
	}

	since := time.Now()
	itrStart := time.Now()
	for ; itr.Valid(); err = itr.Next() {
		require.NoError(t, err)
		changeset := itr.Nodes()
		for ; changeset.Valid(); err = changeset.Next() {
			cnt++
			require.NoError(t, err)
			node := changeset.GetNode()

			//var keyBz bytes.Buffer
			//keyBz.Write([]byte(node.StoreKey))
			//keyBz.Write(node.Key)
			//key := keyBz.Bytes()
			key := node.Key

			tree, ok := multiTree.Trees[node.StoreKey]
			if !ok {
				require.NoError(t, multiTree.MountTree(node.StoreKey))
				tree = multiTree.Trees[node.StoreKey]
			}

			if !node.Delete {
				_, err = tree.Set(key, node.Value)
				require.NoError(t, err)
			} else {
				_, _, err := tree.Remove(key)
				require.NoError(t, err)
			}

			if cnt%sampleRate == 0 {
				dur := time.Since(since)

				var hitCount, missCount int64
				if tree.metrics.CacheHit < lastCacheHit {
					hitCount = tree.metrics.CacheHit
				} else {
					hitCount = tree.metrics.CacheHit - lastCacheHit
				}
				if tree.metrics.CacheMiss < lastCacheMiss {
					missCount = tree.metrics.CacheMiss
				} else {
					missCount = tree.metrics.CacheMiss - lastCacheMiss
				}
				lastCacheHit = tree.metrics.CacheHit
				lastCacheMiss = tree.metrics.CacheMiss

				fmt.Printf("leaves=%s time=%s last=%s μ=%s version=%d Δhit=%s Δmiss=%s %s\n",
					humanize.Comma(cnt),
					dur.Round(time.Millisecond),
					humanize.Comma(int64(float64(sampleRate)/time.Since(since).Seconds())),
					humanize.Comma(int64(float64(cnt)/time.Since(itrStart).Seconds())),
					version,
					humanize.Comma(hitCount),
					humanize.Comma(missCount),
					MemUsage())

				if tree.metrics.WriteTime > 0 {
					fmt.Printf("writes: cnt=%s wr/s=%s dur/wr=%s dur=%s\n",
						humanize.Comma(tree.metrics.WriteLeaves),
						humanize.Comma(int64(float64(tree.metrics.WriteLeaves)/tree.metrics.WriteTime.Seconds())),
						time.Duration(int64(tree.metrics.WriteTime)/tree.metrics.WriteLeaves),
						tree.metrics.WriteTime.Round(time.Millisecond),
					)
				}

				if err := tree.metrics.QueryReport(0); err != nil {
					t.Fatalf("query report err %v", err)
				}

				fmt.Println()

				since = time.Now()

				tree.metrics.WriteDurations = nil
				tree.metrics.WriteLeaves = 0
				tree.metrics.WriteTime = 0
			}
		}

		_, version, err = multiTree.SaveVersionConcurrently()
		require.NoError(t, err)

		require.NoError(t, err)
		if version == opts.Until {
			break
		}
	}
	fmt.Printf("final version: %d, hash: %x\n", version, multiTree.Hash())
	for sk, tree := range multiTree.Trees {
		fmt.Printf("storekey: %s height: %d, size: %d\n", sk, tree.Height(), tree.Size())
	}
	fmt.Printf("mean leaves/ms %s\n", humanize.Comma(cnt/time.Since(itrStart).Milliseconds()))
	multiTree.treeOpts.Metrics.Report()
	require.Equal(t, version, opts.Until)
	require.Equal(t, opts.UntilHash, fmt.Sprintf("%x", multiTree.Hash()))
	return cnt
}

func TestTree_Hash(t *testing.T) {
	var err error

	tmpDir := t.TempDir()
	t.Logf("levelDb tmpDir: %s\n", tmpDir)

	require.NoError(t, err)
	opts := testutil.BigTreeOptions_100_000()

	// this hash was validated as correct (with this same dataset) in iavl-bench
	// with `go run . tree --seed 1234 --dataset std`
	// at this commit tree: https://github.com/cosmos/iavl-bench/blob/3a6a1ec0a8cbec305e46239454113687da18240d/iavl-v0/main.go#L136
	opts.Until = 100
	opts.UntilHash = "0101e1d6f3158dcb7221acd7ed36ce19f2ef26847ffea7ce69232e362539e5cf"

	_, cancel := context.WithCancel(context.Background())

	testStart := time.Now()
	multiTree := NewMultiTree(tmpDir, TreeOptions{CheckpointInterval: 10, HeightFilter: 0})
	itrs, ok := opts.Iterator.(*bench.ChangesetIterators)
	require.True(t, ok)
	for _, sk := range itrs.StoreKeys() {
		require.NoError(t, multiTree.MountTree(sk))
	}
	leaves := testTreeBuild(t, multiTree, opts)
	treeDuration := time.Since(testStart)
	fmt.Printf("mean leaves/s: %s\n", humanize.Comma(int64(float64(leaves)/treeDuration.Seconds())))

	cancel()
	require.NoError(t, multiTree.Close())
}

func TestTree_Build_Load(t *testing.T) {
	// build the initial version of the tree with periodic checkpoints
	tmpDir := t.TempDir()
	opts := testutil.NewTreeBuildOptions().With10_000()
	multiTree := NewMultiTree(tmpDir, TreeOptions{CheckpointInterval: 4000, HeightFilter: 0, StateStorage: false})
	itrs, ok := opts.Iterator.(*bench.ChangesetIterators)
	require.True(t, ok)
	for _, sk := range itrs.StoreKeys() {
		require.NoError(t, multiTree.MountTree(sk))
	}
	testTreeBuild(t, multiTree, opts)

	// take a snapshot at version 10,000
	require.NoError(t, multiTree.SnapshotConcurrently())

	// import the snapshot into a new tree
	mt, err := ImportMultiTree(multiTree.pool, 10_000, tmpDir, DefaultTreeOptions())
	require.NoError(t, err)

	// build the tree to version 12,000
	require.NoError(t, opts.Iterator.Next())
	require.Equal(t, int64(10_001), opts.Iterator.Version())
	opts.Until = 12_000
	opts.UntilHash = "3a037f8dd67a5e1a9ef83a53b81c619c9ac0233abee6f34a400fb9b9dfbb4f8d"
	testTreeBuild(t, mt, opts)

<<<<<<< HEAD
	// export the tree at version 12,000 and import it into a sql db
	ctx := context.Background()
	restoreMt := NewMultiTree(t.TempDir(), TreeOptions{CheckpointInterval: 4000, HeightFilter: 0, StateStorage: false})
=======
	// export the tree at version 12,000 and import it into a sql db in pre-order
	traverseOrder := PreOrder
	restorePreOrderMt := NewMultiTree(t.TempDir(), TreeOptions{CheckpointInterval: 4000})
>>>>>>> 4330ebc0
	for sk, tree := range multiTree.Trees {
		require.NoError(t, restorePreOrderMt.MountTree(sk))
		exporter := tree.Export(traverseOrder)

		restoreTree := restorePreOrderMt.Trees[sk]
		_, err := restoreTree.sql.WriteSnapshot(context.Background(), tree.Version(), exporter.Next, SnapshotOptions{SaveTree: true, TraverseOrder: traverseOrder})
		require.NoError(t, err)
		require.NoError(t, restoreTree.LoadSnapshot(tree.Version(), traverseOrder))
	}

	// export the tree at version 12,000 and import it into a sql db in post-order
	traverseOrder = PostOrder
	restorePostOrderMt := NewMultiTree(t.TempDir(), TreeOptions{CheckpointInterval: 4000})
	for sk, tree := range multiTree.Trees {
		require.NoError(t, restorePostOrderMt.MountTree(sk))
		exporter := tree.Export(traverseOrder)

		restoreTree := restorePostOrderMt.Trees[sk]
		_, err := restoreTree.sql.WriteSnapshot(context.Background(), tree.Version(), exporter.Next, SnapshotOptions{SaveTree: true, TraverseOrder: traverseOrder})
		require.NoError(t, err)
		require.NoError(t, restoreTree.LoadSnapshot(tree.Version(), traverseOrder))
	}
	require.Equal(t, restorePostOrderMt.Hash(), restorePreOrderMt.Hash())

	// play changes until version 20_000
	require.NoError(t, opts.Iterator.Next())
	require.Equal(t, int64(12_001), opts.Iterator.Version())
	opts.Until = 20_000
	opts.UntilHash = "25907b193c697903218d92fa70a87ef6cdd6fa5b9162d955a4d70a9d5d2c4824"
	testTreeBuild(t, restorePostOrderMt, opts)
}

func TestOsmoLike_HotStart(t *testing.T) {
	tmpDir := "/tmp/iavl-v2"
	//logDir := "/tmp/osmo-like-many-v2"
	logDir := "/Users/mattk/src/scratch/osmo-like-many/v2"
	pool := NewNodePool()
	multiTree, err := ImportMultiTree(pool, 1, tmpDir, TreeOptions{HeightFilter: 1, StateStorage: true})
	require.NoError(t, err)
	require.NotNil(t, multiTree)
	opts := testutil.CompactedChangelogs(logDir)
	opts.SampleRate = 250_000
	testTreeBuild(t, multiTree, opts)
}

func TestOsmoLike_ColdStart(t *testing.T) {
	tmpDir := "/tmp/iavl-alpha6"

	multiTree := NewMultiTree(tmpDir, TreeOptions{CheckpointInterval: 100})
	require.NoError(t, multiTree.MountTrees())
	require.NoError(t, multiTree.LoadVersion(1))
	require.NoError(t, multiTree.WarmLeaves())

	opts := testutil.CompactedChangelogs("/Users/mattk/src/scratch/osmo-like-many/v2")
	opts.SampleRate = 250_000

	opts.Until = 1_000
	opts.UntilHash = "2020d5d28e2636c537e644fce53f057a706316ad8092a015bcaf2a7e153de468"

	testTreeBuild(t, multiTree, opts)
}

func TestTree_Import(t *testing.T) {
	tmpDir := "/Users/mattk/src/scratch/sqlite/height-zero"

	pool := NewNodePool()
	sql, err := NewSqliteDb(pool, SqliteDbOptions{Path: tmpDir})
	require.NoError(t, err)

	root, err := sql.ImportSnapshotFromTable(1, PreOrder, true)
	require.NoError(t, err)
	require.NotNil(t, root)
}

func TestTree_Rehash(t *testing.T) {
	pool := NewNodePool()
	sql, err := NewSqliteDb(pool, SqliteDbOptions{Path: "/Users/mattk/src/scratch/sqlite/height-zero"})
	require.NoError(t, err)
	tree := NewTree(sql, pool, TreeOptions{})
	require.NoError(t, tree.LoadVersion(1))

	savedHash := make([]byte, 32)
	n := copy(savedHash, tree.root.hash)
	require.Equal(t, 32, n)
	var step func(node *Node)
	step = func(node *Node) {
		if node.isLeaf() {
			return
		}
		node.hash = nil
		step(node.left(tree))
		step(node.right(tree))
		node._hash(1)
	}
	step(tree.root)
	require.Equal(t, savedHash, tree.root.hash)
}

func TestTreeSanity(t *testing.T) {
	cases := []struct {
		name   string
		treeFn func() *Tree
		hashFn func(*Tree) []byte
	}{
		{
			name: "sqlite",
			treeFn: func() *Tree {
				pool := NewNodePool()
				sql, err := NewInMemorySqliteDb(pool)
				require.NoError(t, err)
				return NewTree(sql, pool, TreeOptions{})
			},
			hashFn: func(tree *Tree) []byte {
				hash, _, err := tree.SaveVersion()
				require.NoError(t, err)
				return hash
			},
		},
		{
			name: "no db",
			treeFn: func() *Tree {
				pool := NewNodePool()
				return NewTree(nil, pool, TreeOptions{})
			},
			hashFn: func(tree *Tree) []byte {
				rehashTree(tree.root)
				tree.version++
				return tree.root.hash
			},
		},
	}

	for _, tc := range cases {
		t.Run(tc.name, func(t *testing.T) {
			tree := tc.treeFn()
			opts := testutil.NewTreeBuildOptions()
			itr := opts.Iterator
			var err error
			for ; itr.Valid(); err = itr.Next() {
				if itr.Version() > 150 {
					break
				}
				require.NoError(t, err)
				nodes := itr.Nodes()
				for ; nodes.Valid(); err = nodes.Next() {
					require.NoError(t, err)
					node := nodes.GetNode()
					if node.Delete {
						_, _, err := tree.Remove(node.Key)
						require.NoError(t, err)
					} else {
						_, err := tree.Set(node.Key, node.Value)
						require.NoError(t, err)
					}
				}
				switch itr.Version() {
				case 1:
					h := tc.hashFn(tree)
					require.Equal(t, "48c3113b8ba523d3d539d8aea6fce28814e5688340ba7334935c1248b6c11c7a", hex.EncodeToString(h))
					require.Equal(t, int64(104938), tree.root.size)
					fmt.Printf("version=%d, hash=%x size=%d\n", itr.Version(), h, tree.root.size)
				case 150:
					h := tc.hashFn(tree)
					require.Equal(t, "04c42dd1cec683cbbd4974027e4b003b848e389a33d03d7a9105183e6d108dd9", hex.EncodeToString(h))
					require.Equal(t, int64(105030), tree.root.size)
					fmt.Printf("version=%d, hash=%x size=%d\n", itr.Version(), h, tree.root.size)
				}
			}
		})
	}
}<|MERGE_RESOLUTION|>--- conflicted
+++ resolved
@@ -202,15 +202,9 @@
 	opts.UntilHash = "3a037f8dd67a5e1a9ef83a53b81c619c9ac0233abee6f34a400fb9b9dfbb4f8d"
 	testTreeBuild(t, mt, opts)
 
-<<<<<<< HEAD
-	// export the tree at version 12,000 and import it into a sql db
-	ctx := context.Background()
-	restoreMt := NewMultiTree(t.TempDir(), TreeOptions{CheckpointInterval: 4000, HeightFilter: 0, StateStorage: false})
-=======
 	// export the tree at version 12,000 and import it into a sql db in pre-order
 	traverseOrder := PreOrder
 	restorePreOrderMt := NewMultiTree(t.TempDir(), TreeOptions{CheckpointInterval: 4000})
->>>>>>> 4330ebc0
 	for sk, tree := range multiTree.Trees {
 		require.NoError(t, restorePreOrderMt.MountTree(sk))
 		exporter := tree.Export(traverseOrder)
