// Package iavl implements a versioned, snapshottable (immutable) AVL+ tree
// for persisting key-value pairs.
//
// The tree is not safe for concurrent use, and must be guarded by a Mutex
// or RWLock as appropriate - the exception is immutable trees returned by
// MutableTree.GetImmutable() which are safe for concurrent use as long as
// the version is not deleted via DeleteVersion().
//
// Basic usage of MutableTree:
//
//	import "github.com/cosmos/iavl"
<<<<<<< HEAD
//	import "github.com/cosmos/cosmos-db"
=======
//	import "github.com/tendermint/tm-db"
>>>>>>> 3198de95
//	...
//
//	tree := iavl.NewMutableTree(db.NewMemDB(), 128)
//
//	tree.IsEmpty() // true
//
//	tree.Set([]byte("alice"), []byte("abc"))
//	tree.SaveVersion(1)
//
//	tree.Set([]byte("alice"), []byte("xyz"))
//	tree.Set([]byte("bob"), []byte("xyz"))
//	tree.SaveVersion(2)
//
//	tree.LatestVersion() // 2
//
//	tree.GetVersioned([]byte("alice"), 1) // "abc"
//	tree.GetVersioned([]byte("alice"), 2) // "xyz"
//
// Proof of existence:
//
//	root := tree.Hash()
//	val, proof, err := tree.GetVersionedWithProof([]byte("bob"), 2) // "xyz", RangeProof, nil
//	proof.Verify([]byte("bob"), val, root) // nil
//
// Proof of absence:
//
//	_, proof, err = tree.GetVersionedWithProof([]byte("tom"), 2) // nil, RangeProof, nil
//	proof.Verify([]byte("tom"), nil, root) // nil
//
// Now we delete an old version:
//
//	tree.DeleteVersion(1)
//	tree.VersionExists(1) // false
//	tree.Get([]byte("alice")) // "xyz"
//	tree.GetVersioned([]byte("alice"), 1) // nil
//
// Can't create a proof of absence for a version we no longer have:
//
//	_, proof, err = tree.GetVersionedWithProof([]byte("tom"), 1) // nil, nil, error
package iavl<|MERGE_RESOLUTION|>--- conflicted
+++ resolved
@@ -8,12 +8,7 @@
 //
 // Basic usage of MutableTree:
 //
-//	import "github.com/cosmos/iavl"
-<<<<<<< HEAD
 //	import "github.com/cosmos/cosmos-db"
-=======
-//	import "github.com/tendermint/tm-db"
->>>>>>> 3198de95
 //	...
 //
 //	tree := iavl.NewMutableTree(db.NewMemDB(), 128)
