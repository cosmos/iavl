--- conflicted
+++ resolved
@@ -15,8 +15,4 @@
 
 # IDE files
 .idea/*
-<<<<<<< HEAD
-,vscode/*
-=======
 .vscode/*
->>>>>>> f760158b
