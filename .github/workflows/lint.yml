name: Lint
on:
  pull_request:
  push:
    branches:
      - master
jobs:
  golangci-lint:
    runs-on: ubuntu-latest
    steps:
      - uses: actions/checkout@v2
      - uses: golangci/golangci-lint-action@v2.3.0
        with:
          # Required: the version of golangci-lint is required and must be specified without patch version: we always use the latest patch version.
<<<<<<< HEAD
          version: v1.28
=======
          version: v1.32
>>>>>>> a41e36bf
          args: --timeout 10m
          github-token: ${{ secrets.github_token }}<|MERGE_RESOLUTION|>--- conflicted
+++ resolved
@@ -12,10 +12,6 @@
       - uses: golangci/golangci-lint-action@v2.3.0
         with:
           # Required: the version of golangci-lint is required and must be specified without patch version: we always use the latest patch version.
-<<<<<<< HEAD
-          version: v1.28
-=======
           version: v1.32
->>>>>>> a41e36bf
           args: --timeout 10m
           github-token: ${{ secrets.github_token }}