package main

import (
	"bytes"
	"crypto/sha256"
	"encoding/hex"
	"fmt"
	"os"
	"strconv"
	"strings"

	dbm "github.com/tendermint/tm-db"

	"github.com/cosmos/iavl"
)

// TODO: make this configurable?
const (
	DefaultCacheSize int = 10000
)

func main() {
	args := os.Args[1:]
	if len(args) < 3 || (args[0] != "data" && args[0] != "shape" && args[0] != "versions") {
		fmt.Fprintln(os.Stderr, "Usage: iaviewer <data|shape|versions> <leveldb dir> <prefix> [version number]")
		fmt.Fprintln(os.Stderr, "<prefix> is the prefix of db, and the iavl tree of different modules in cosmos-sdk uses ")
		fmt.Fprintln(os.Stderr, "different <prefix> to identify, just like \"s/k:gov/\" represents the prefix of gov module")
		os.Exit(1)
	}

	version := 0
	if len(args) == 4 {
		var err error
		version, err = strconv.Atoi(args[3])
		if err != nil {
			fmt.Fprintf(os.Stderr, "Invalid version number: %s\n", err)
			os.Exit(1)
		}
	}

	tree, err := ReadTree(args[1], version, []byte(args[2]))
	if err != nil {
		fmt.Fprintf(os.Stderr, "Error reading data: %s\n", err)
		os.Exit(1)
	}

	switch args[0] {
	case "data":
		PrintKeys(tree)
		fmt.Printf("Hash: %X\n", tree.Hash())
		fmt.Printf("Size: %X\n", tree.Size())
	case "shape":
		PrintShape(tree)
	case "versions":
		PrintVersions(tree)
	}
}

func OpenDB(dir string) (dbm.DB, error) {
	switch {
	case strings.HasSuffix(dir, ".db"):
		dir = dir[:len(dir)-3]
	case strings.HasSuffix(dir, ".db/"):
		dir = dir[:len(dir)-4]
	default:
		return nil, fmt.Errorf("database directory must end with .db")
	}
	// TODO: doesn't work on windows!
	cut := strings.LastIndex(dir, "/")
	if cut == -1 {
		return nil, fmt.Errorf("cannot cut paths on %s", dir)
	}
	name := dir[cut+1:]
	db, err := dbm.NewGoLevelDB(name, dir[:cut])
	if err != nil {
		return nil, err
	}
	return db, nil
}

<<<<<<< HEAD
=======
// nolint: deadcode
func PrintDBStats(db dbm.DB) {
	count := 0
	prefix := map[string]int{}
	itr, err := db.Iterator(nil, nil)
	if err != nil {
		panic(err)
	}

	defer itr.Close()
	for ; itr.Valid(); itr.Next() {
		key := string(itr.Key()[:1])
		prefix[key]++
		count++
	}
	if err := itr.Error(); err != nil {
		panic(err)
	}
	fmt.Printf("DB contains %d entries\n", count)
	for k, v := range prefix {
		fmt.Printf("  %s: %d\n", k, v)
	}
}

>>>>>>> ccfb4184
// ReadTree loads an iavl tree from the directory
// If version is 0, load latest, otherwise, load named version
// The prefix represents which iavl tree you want to read. The iaviwer will always set a prefix.
func ReadTree(dir string, version int, prefix []byte) (*iavl.MutableTree, error) {
	db, err := OpenDB(dir)
	if err != nil {
		return nil, err
	}
	if len(prefix) != 0 {
		db = dbm.NewPrefixDB(db, prefix)
	}

	tree, err := iavl.NewMutableTree(db, DefaultCacheSize)
	if err != nil {
		return nil, err
	}
	ver, err := tree.LoadVersion(int64(version))
	fmt.Printf("Got version: %d\n", ver)
	return tree, err
}

func PrintKeys(tree *iavl.MutableTree) {
	fmt.Println("Printing all keys with hashed values (to detect diff)")
	tree.Iterate(func(key []byte, value []byte) bool {
		printKey := parseWeaveKey(key)
		digest := sha256.Sum256(value)
		fmt.Printf("  %s\n    %X\n", printKey, digest)
		return false
	})
}

// parseWeaveKey assumes a separating : where all in front should be ascii,
// and all afterwards may be ascii or binary
func parseWeaveKey(key []byte) string {
	cut := bytes.IndexRune(key, ':')
	if cut == -1 {
		return encodeID(key)
	}
	prefix := key[:cut]
	id := key[cut+1:]
	return fmt.Sprintf("%s:%s", encodeID(prefix), encodeID(id))
}

// casts to a string if it is printable ascii, hex-encodes otherwise
func encodeID(id []byte) string {
	for _, b := range id {
		if b < 0x20 || b >= 0x80 {
			return strings.ToUpper(hex.EncodeToString(id))
		}
	}
	return string(id)
}

func PrintShape(tree *iavl.MutableTree) {
	// shape := tree.RenderShape("  ", nil)
	shape := tree.RenderShape("  ", nodeEncoder)
	fmt.Println(strings.Join(shape, "\n"))
}

func nodeEncoder(id []byte, depth int, isLeaf bool) string {
	prefix := fmt.Sprintf("-%d ", depth)
	if isLeaf {
		prefix = fmt.Sprintf("*%d ", depth)
	}
	if len(id) == 0 {
		return fmt.Sprintf("%s<nil>", prefix)
	}
	return fmt.Sprintf("%s%s", prefix, parseWeaveKey(id))
}

func PrintVersions(tree *iavl.MutableTree) {
	versions := tree.AvailableVersions()
	fmt.Println("Available versions:")
	for _, v := range versions {
		fmt.Printf("  %d\n", v)
	}
}<|MERGE_RESOLUTION|>--- conflicted
+++ resolved
@@ -78,8 +78,6 @@
 	return db, nil
 }
 
-<<<<<<< HEAD
-=======
 // nolint: deadcode
 func PrintDBStats(db dbm.DB) {
 	count := 0
@@ -104,7 +102,6 @@
 	}
 }
 
->>>>>>> ccfb4184
 // ReadTree loads an iavl tree from the directory
 // If version is 0, load latest, otherwise, load named version
 // The prefix represents which iavl tree you want to read. The iaviwer will always set a prefix.
