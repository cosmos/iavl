module github.com/cosmos/iavl/cmd

<<<<<<< HEAD
go 1.23

toolchain go1.23.4

require (
	cosmossdk.io/log v1.3.1
	github.com/cosmos/cosmos-db v1.1.1
=======
go 1.23.0

require (
	cosmossdk.io/core v1.0.0
	cosmossdk.io/log v1.5.1
>>>>>>> 49c26d6c
	github.com/cosmos/iavl v1.2.0
)

require (
<<<<<<< HEAD
	cosmossdk.io/core v1.0.0 // indirect
	github.com/DataDog/zstd v1.4.5 // indirect
	github.com/beorn7/perks v1.0.1 // indirect
	github.com/cespare/xxhash/v2 v2.2.0 // indirect
	github.com/cockroachdb/errors v1.11.3 // indirect
	github.com/cockroachdb/fifo v0.0.0-20240606204812-0bbfbd93a7ce // indirect
	github.com/cockroachdb/logtags v0.0.0-20230118201751-21c54148d20b // indirect
	github.com/cockroachdb/pebble v1.1.2 // indirect
	github.com/cockroachdb/redact v1.1.5 // indirect
	github.com/cockroachdb/tokenbucket v0.0.0-20230807174530-cc333fc44b06 // indirect
	github.com/cosmos/gogoproto v1.7.0 // indirect
	github.com/cosmos/ics23/go v0.11.0 // indirect
	github.com/emicklei/dot v1.6.4 // indirect
	github.com/getsentry/sentry-go v0.27.0 // indirect
=======
	github.com/bytedance/sonic v1.13.2 // indirect
	github.com/bytedance/sonic/loader v0.2.4 // indirect
	github.com/cloudwego/base64x v0.1.5 // indirect
	github.com/cosmos/gogoproto v1.7.0 // indirect
	github.com/cosmos/ics23/go v0.11.0 // indirect
	github.com/emicklei/dot v1.8.0 // indirect
>>>>>>> 49c26d6c
	github.com/gogo/protobuf v1.3.2 // indirect
	github.com/golang/protobuf v1.5.3 // indirect
	github.com/golang/snappy v0.0.4 // indirect
	github.com/google/btree v1.1.3 // indirect
<<<<<<< HEAD
	github.com/google/go-cmp v0.6.0 // indirect
	github.com/klauspost/compress v1.16.0 // indirect
	github.com/kr/pretty v0.3.1 // indirect
	github.com/kr/text v0.2.0 // indirect
	github.com/linxGnu/grocksdb v1.8.12 // indirect
	github.com/mattn/go-colorable v0.1.13 // indirect
=======
	github.com/google/go-cmp v0.7.0 // indirect
	github.com/klauspost/cpuid/v2 v2.2.10 // indirect
	github.com/mattn/go-colorable v0.1.14 // indirect
>>>>>>> 49c26d6c
	github.com/mattn/go-isatty v0.0.20 // indirect
	github.com/matttproud/golang_protobuf_extensions v1.0.2-0.20181231171920-c182affec369 // indirect
	github.com/pkg/errors v0.9.1 // indirect
<<<<<<< HEAD
	github.com/prometheus/client_golang v1.12.0 // indirect
	github.com/prometheus/client_model v0.2.1-0.20210607210712-147c58e9608a // indirect
	github.com/prometheus/common v0.32.1 // indirect
	github.com/prometheus/procfs v0.7.3 // indirect
	github.com/rogpeppe/go-internal v1.9.0 // indirect
	github.com/rs/zerolog v1.32.0 // indirect
	github.com/spf13/cast v1.7.1 // indirect
	github.com/syndtr/goleveldb v1.0.1-0.20210819022825-2ae1ddf74ef7 // indirect
	golang.org/x/crypto v0.31.0 // indirect
	golang.org/x/exp v0.0.0-20230626212559-97b1e661b5df // indirect
	golang.org/x/sys v0.28.0 // indirect
	golang.org/x/text v0.21.0 // indirect
	google.golang.org/protobuf v1.34.2 // indirect
=======
	github.com/rs/zerolog v1.34.0 // indirect
	github.com/syndtr/goleveldb v1.0.1-0.20210819022825-2ae1ddf74ef7 // indirect
	github.com/twitchyliquid64/golang-asm v0.15.1 // indirect
	golang.org/x/arch v0.15.0 // indirect
	golang.org/x/crypto v0.36.0 // indirect
	golang.org/x/sys v0.31.0 // indirect
	google.golang.org/protobuf v1.36.6 // indirect
>>>>>>> 49c26d6c
)

replace github.com/cosmos/iavl => ../.<|MERGE_RESOLUTION|>--- conflicted
+++ resolved
@@ -1,6 +1,4 @@
 module github.com/cosmos/iavl/cmd
-
-<<<<<<< HEAD
 go 1.23
 
 toolchain go1.23.4
@@ -8,18 +6,10 @@
 require (
 	cosmossdk.io/log v1.3.1
 	github.com/cosmos/cosmos-db v1.1.1
-=======
-go 1.23.0
-
-require (
-	cosmossdk.io/core v1.0.0
-	cosmossdk.io/log v1.5.1
->>>>>>> 49c26d6c
 	github.com/cosmos/iavl v1.2.0
 )
 
 require (
-<<<<<<< HEAD
 	cosmossdk.io/core v1.0.0 // indirect
 	github.com/DataDog/zstd v1.4.5 // indirect
 	github.com/beorn7/perks v1.0.1 // indirect
@@ -34,34 +24,19 @@
 	github.com/cosmos/ics23/go v0.11.0 // indirect
 	github.com/emicklei/dot v1.6.4 // indirect
 	github.com/getsentry/sentry-go v0.27.0 // indirect
-=======
-	github.com/bytedance/sonic v1.13.2 // indirect
-	github.com/bytedance/sonic/loader v0.2.4 // indirect
-	github.com/cloudwego/base64x v0.1.5 // indirect
-	github.com/cosmos/gogoproto v1.7.0 // indirect
-	github.com/cosmos/ics23/go v0.11.0 // indirect
-	github.com/emicklei/dot v1.8.0 // indirect
->>>>>>> 49c26d6c
 	github.com/gogo/protobuf v1.3.2 // indirect
 	github.com/golang/protobuf v1.5.3 // indirect
 	github.com/golang/snappy v0.0.4 // indirect
 	github.com/google/btree v1.1.3 // indirect
-<<<<<<< HEAD
 	github.com/google/go-cmp v0.6.0 // indirect
 	github.com/klauspost/compress v1.16.0 // indirect
 	github.com/kr/pretty v0.3.1 // indirect
 	github.com/kr/text v0.2.0 // indirect
 	github.com/linxGnu/grocksdb v1.8.12 // indirect
 	github.com/mattn/go-colorable v0.1.13 // indirect
-=======
-	github.com/google/go-cmp v0.7.0 // indirect
-	github.com/klauspost/cpuid/v2 v2.2.10 // indirect
-	github.com/mattn/go-colorable v0.1.14 // indirect
->>>>>>> 49c26d6c
 	github.com/mattn/go-isatty v0.0.20 // indirect
 	github.com/matttproud/golang_protobuf_extensions v1.0.2-0.20181231171920-c182affec369 // indirect
 	github.com/pkg/errors v0.9.1 // indirect
-<<<<<<< HEAD
 	github.com/prometheus/client_golang v1.12.0 // indirect
 	github.com/prometheus/client_model v0.2.1-0.20210607210712-147c58e9608a // indirect
 	github.com/prometheus/common v0.32.1 // indirect
@@ -75,15 +50,6 @@
 	golang.org/x/sys v0.28.0 // indirect
 	golang.org/x/text v0.21.0 // indirect
 	google.golang.org/protobuf v1.34.2 // indirect
-=======
-	github.com/rs/zerolog v1.34.0 // indirect
-	github.com/syndtr/goleveldb v1.0.1-0.20210819022825-2ae1ddf74ef7 // indirect
-	github.com/twitchyliquid64/golang-asm v0.15.1 // indirect
-	golang.org/x/arch v0.15.0 // indirect
-	golang.org/x/crypto v0.36.0 // indirect
-	golang.org/x/sys v0.31.0 // indirect
-	google.golang.org/protobuf v1.36.6 // indirect
->>>>>>> 49c26d6c
 )
 
 replace github.com/cosmos/iavl => ../.