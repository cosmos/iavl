package iavl

import (
	"fmt"
	"math/rand"
	"testing"

<<<<<<< HEAD
	cmn "github.com/tendermint/tm-cmn/common"
=======
	cmn "github.com/tendermint/iavl/common"
	"github.com/tendermint/tm-cmn/db"
>>>>>>> 64c1a73b
)

// This file implement fuzz testing by generating programs and then running
// them. If an error occurs, the program that had the error is printed.

// A program is a list of instructions.
type program struct {
	instructions []instruction
}

func (p *program) Execute(tree *MutableTree) (err error) {
	var errLine int

	defer func() {
		if r := recover(); r != nil {
			var str string

			for i, instr := range p.instructions {
				prefix := "   "
				if i == errLine {
					prefix = ">> "
				}
				str += prefix + instr.String() + "\n"
			}
			err = fmt.Errorf("Program panicked with: %s\n%s", r, str)
		}
	}()

	for i, instr := range p.instructions {
		errLine = i
		instr.Execute(tree)
	}
	return
}

func (p *program) addInstruction(i instruction) {
	p.instructions = append(p.instructions, i)
}

func (p *program) size() int {
	return len(p.instructions)
}

type instruction struct {
	op      string
	k, v    []byte
	version int64
}

func (i instruction) Execute(tree *MutableTree) {
	switch i.op {
	case "SET":
		tree.Set(i.k, i.v)
	case "REMOVE":
		tree.Remove(i.k)
	case "SAVE":
		tree.SaveVersion()
	case "DELETE":
		tree.DeleteVersion(i.version)
	default:
		panic("Unrecognized op: " + i.op)
	}
}

func (i instruction) String() string {
	if i.version > 0 {
		return fmt.Sprintf("%-8s %-8s %-8s %-8d", i.op, i.k, i.v, i.version)
	}
	return fmt.Sprintf("%-8s %-8s %-8s", i.op, i.k, i.v)
}

// Generate a random program of the given size.
func genRandomProgram(size int) *program {
	p := &program{}
	nextVersion := 1

	for p.size() < size {
		k, v := []byte(cmn.RandStr(1)), []byte(cmn.RandStr(1))

		switch rand.Int() % 7 { //nolint: gosec Turn off gosec here because this is for testing
		case 0, 1, 2:
			p.addInstruction(instruction{op: "SET", k: k, v: v})
		case 3, 4:
			p.addInstruction(instruction{op: "REMOVE", k: k})
		case 5:
			p.addInstruction(instruction{op: "SAVE", version: int64(nextVersion)})
			nextVersion++
		case 6:
			if rv := rand.Int() % nextVersion; rv < nextVersion && rv > 0 { //nolint: gosec Turn off gosec here because this is for testing
				p.addInstruction(instruction{op: "DELETE", version: int64(rv)})
			}
		}
	}
	return p
}

// Generate many programs and run them.
func TestMutableTreeFuzz(t *testing.T) {
	maxIterations := testFuzzIterations
	progsPerIteration := 100000
	iterations := 0

	for size := 5; iterations < maxIterations; size++ {
		for i := 0; i < progsPerIteration/size; i++ {
			tree := getTestTree(0)
			program := genRandomProgram(size)
			err := program.Execute(tree)
			if err != nil {
				t.Fatalf("Error after %d iterations (size %d): %s\n%s", iterations, size, err.Error(), tree.String())
			}
			iterations++
		}
	}
}<|MERGE_RESOLUTION|>--- conflicted
+++ resolved
@@ -5,12 +5,7 @@
 	"math/rand"
 	"testing"
 
-<<<<<<< HEAD
-	cmn "github.com/tendermint/tm-cmn/common"
-=======
 	cmn "github.com/tendermint/iavl/common"
-	"github.com/tendermint/tm-cmn/db"
->>>>>>> 64c1a73b
 )
 
 // This file implement fuzz testing by generating programs and then running
