package iavl

import (
	"bytes"
	"errors"
	"fmt"
	"runtime"
	"sort"
	"strconv"
	"sync"
	"testing"

	"github.com/stretchr/testify/assert"
	"github.com/stretchr/testify/require"
	gomock "go.uber.org/mock/gomock"

	dbm "github.com/cosmos/iavl/db"
	"github.com/cosmos/iavl/fastnode"
	"github.com/cosmos/iavl/internal/encoding"
	iavlrand "github.com/cosmos/iavl/internal/rand"
	"github.com/cosmos/iavl/mock"
)

var (
	tKey1 = []byte("k1")
	tVal1 = []byte("v1")

	tKey2 = []byte("k2")
	tVal2 = []byte("v2")
	// FIXME: enlarge maxIterator to 100000
	maxIterator = 100
)

func setupMutableTree(skipFastStorageUpgrade bool) *MutableTree {
	memDB := dbm.NewMemDB()
	tree := NewMutableTree(memDB, 0, skipFastStorageUpgrade, NewNopLogger())
	return tree
}

// TestIterateConcurrency throws "fatal error: concurrent map writes" when fast node is enabled
func TestIterateConcurrency(t *testing.T) {
	if testing.Short() {
		t.Skip("skipping test in short mode.")
	}
	tree := setupMutableTree(true)
	wg := new(sync.WaitGroup)
	for i := 0; i < 100; i++ {
		for j := 0; j < maxIterator; j++ {
			wg.Add(1)
			go func(i, j int) {
				defer wg.Done()
				_, err := tree.Set([]byte(fmt.Sprintf("%d%d", i, j)), iavlrand.RandBytes(1))
				require.NoError(t, err)
			}(i, j)
		}
		tree.Iterate(func(_, _ []byte) bool { //nolint:errcheck
			return false
		})
	}
	wg.Wait()
}

// TestConcurrency throws "fatal error: concurrent map iteration and map write" and
// also sometimes "fatal error: concurrent map writes" when fast node is enabled
func TestIteratorConcurrency(t *testing.T) {
	if testing.Short() {
		t.Skip("skipping test in short mode.")
	}
	tree := setupMutableTree(true)
	_, err := tree.LoadVersion(0)
	require.NoError(t, err)
	// So much slower
	wg := new(sync.WaitGroup)
	for i := 0; i < 100; i++ {
		for j := 0; j < maxIterator; j++ {
			wg.Add(1)
			go func(i, j int) {
				defer wg.Done()
				_, err := tree.Set([]byte(fmt.Sprintf("%d%d", i, j)), iavlrand.RandBytes(1))
				require.NoError(t, err)
			}(i, j)
		}
		itr, _ := tree.Iterator(nil, nil, true)
		for ; itr.Valid(); itr.Next() { //nolint:revive
		} // do nothing
	}
	wg.Wait()
}

// TestNewIteratorConcurrency throws "fatal error: concurrent map writes" when fast node is enabled
func TestNewIteratorConcurrency(t *testing.T) {
	if testing.Short() {
		t.Skip("skipping test in short mode.")
	}
	tree := setupMutableTree(true)
	for i := 0; i < 100; i++ {
		wg := new(sync.WaitGroup)
		it := NewIterator(nil, nil, true, tree.ImmutableTree)
		for j := 0; j < maxIterator; j++ {
			wg.Add(1)
			go func(i, j int) {
				defer wg.Done()
				_, err := tree.Set([]byte(fmt.Sprintf("%d%d", i, j)), iavlrand.RandBytes(1))
				require.NoError(t, err)
			}(i, j)
		}
		for ; it.Valid(); it.Next() { //nolint:revive
		} // do nothing
		wg.Wait()
	}
}

func TestDeleteVersionsTo(t *testing.T) {
	tree := setupMutableTree(false)

	_, err := tree.set([]byte("k1"), []byte("Fred"))
	require.NoError(t, err)
	_, version, err := tree.SaveVersion()
	require.NoError(t, err)
	_, _, err = tree.SaveVersion()
	require.NoError(t, err)

	require.NoError(t, tree.DeleteVersionsTo(version))

	proof, err := tree.GetVersionedProof([]byte("k1"), version)
	require.EqualError(t, err, ErrVersionDoesNotExist.Error())
	require.Nil(t, proof)

	proof, err = tree.GetVersionedProof([]byte("k1"), version+1)
	require.Nil(t, err)
	require.Equal(t, 0, bytes.Compare([]byte("Fred"), proof.GetExist().Value))
}

func TestDeleteVersionsFrom(t *testing.T) {
	tree := setupMutableTree(false)

	_, err := tree.set([]byte("k1"), []byte("Wilma"))
	require.NoError(t, err)
	_, version, err := tree.SaveVersion()
	require.NoError(t, err)
	_, _, err = tree.SaveVersion()
	require.NoError(t, err)
	_, _, err = tree.SaveVersion()
	require.NoError(t, err)

	require.NoError(t, tree.DeleteVersionsFrom(version+1))

	proof, err := tree.GetVersionedProof([]byte("k1"), version)
	require.Nil(t, err)
	require.Equal(t, 0, bytes.Compare([]byte("Wilma"), proof.GetExist().Value))

	proof, err = tree.GetVersionedProof([]byte("k1"), version+1)
	require.EqualError(t, err, ErrVersionDoesNotExist.Error())
	require.Nil(t, proof)

	proof, err = tree.GetVersionedProof([]byte("k1"), version+2)
	require.EqualError(t, err, ErrVersionDoesNotExist.Error())
	require.Nil(t, proof)
}

func TestGetRemove(t *testing.T) {
	require := require.New(t)
	tree := setupMutableTree(false)
	testGet := func(exists bool) {
		v, err := tree.Get(tKey1)
		require.NoError(err)
		if exists {
			require.Equal(tVal1, v, "key should exist")
		} else {
			require.Nil(v, "key should not exist")
		}
	}

	testGet(false)

	ok, err := tree.Set(tKey1, tVal1)
	require.NoError(err)
	require.False(ok, "new key set: nothing to update")

	// add second key to avoid tree.root removal
	ok, err = tree.Set(tKey2, tVal2)
	require.NoError(err)
	require.False(ok, "new key set: nothing to update")

	testGet(true)

	// Save to tree.ImmutableTree
	_, version, err := tree.SaveVersion()
	require.NoError(err)
	require.Equal(int64(1), version)

	testGet(true)

	v, ok, err := tree.Remove(tKey1)
	require.NoError(err)
	require.True(ok, "key should be removed")
	require.Equal(tVal1, v, "key should exist")

	testGet(false)
}

func TestTraverse(t *testing.T) {
	tree := setupMutableTree(false)

	for i := 0; i < 6; i++ {
		_, err := tree.set([]byte(fmt.Sprintf("k%d", i)), []byte(fmt.Sprintf("v%d", i)))
		require.NoError(t, err)
	}

	require.Equal(t, 11, tree.nodeSize(), "Size of tree unexpected")
}

func TestMutableTree_DeleteVersionsTo(t *testing.T) {
	tree := setupMutableTree(false)

	type entry struct {
		key   []byte
		value []byte
	}

	versionEntries := make(map[int64][]entry)

	// create 10 tree versions, each with 1000 random key/value entries
	for i := 0; i < 10; i++ {
		entries := make([]entry, 1000)

		for j := 0; j < 1000; j++ {
			k := iavlrand.RandBytes(10)
			v := iavlrand.RandBytes(10)

			entries[j] = entry{k, v}
			_, err := tree.Set(k, v)
			require.NoError(t, err)
		}

		_, v, err := tree.SaveVersion()
		require.NoError(t, err)

		versionEntries[v] = entries
	}

	// delete even versions
	versionToDelete := int64(8)
	require.NoError(t, tree.DeleteVersionsTo(versionToDelete))

	// ensure even versions have been deleted
	for v := int64(1); v <= versionToDelete; v++ {
		_, err := tree.LoadVersion(v)
		require.Error(t, err)
	}

	// ensure odd number versions exist and we can query for all set entries
	for _, v := range []int64{9, 10} {
		_, err := tree.LoadVersion(v)
		require.NoError(t, err)

		for _, e := range versionEntries[v] {
			val, err := tree.Get(e.key)
			require.NoError(t, err)
			if !bytes.Equal(e.value, val) {
				t.Log(val)
			}
			// require.Equal(t, e.value, val)
		}
	}
}

func TestMutableTree_LoadVersion_Empty(t *testing.T) {
	tree := setupMutableTree(false)

	version, err := tree.LoadVersion(0)
	require.NoError(t, err)
	assert.EqualValues(t, 0, version)

	version, err = tree.LoadVersion(-1)
	require.NoError(t, err)
	assert.EqualValues(t, 0, version)

	_, err = tree.LoadVersion(3)
	require.Error(t, err)
}

func TestMutableTree_InitialVersion(t *testing.T) {
	memDB := dbm.NewMemDB()
	tree := NewMutableTree(memDB, 0, false, NewNopLogger(), InitialVersionOption(9))

	_, err := tree.Set([]byte("a"), []byte{0x01})
	require.NoError(t, err)
	_, version, err := tree.SaveVersion()
	require.NoError(t, err)
	assert.EqualValues(t, 9, version)

	_, err = tree.Set([]byte("b"), []byte{0x02})
	require.NoError(t, err)
	_, version, err = tree.SaveVersion()
	require.NoError(t, err)
	assert.EqualValues(t, 10, version)

	// Reloading the tree with the same initial version is fine
	tree = NewMutableTree(memDB, 0, false, NewNopLogger(), InitialVersionOption(9))
	version, err = tree.Load()
	require.NoError(t, err)
	assert.EqualValues(t, 10, version)

	// Reloading the tree with an initial version beyond the lowest should error
	tree = NewMutableTree(memDB, 0, false, NewNopLogger(), InitialVersionOption(10))
	_, err = tree.Load()
	require.Error(t, err)

	// Reloading the tree with a lower initial version is fine, and new versions can be produced
	tree = NewMutableTree(memDB, 0, false, NewNopLogger(), InitialVersionOption(3))
	version, err = tree.Load()
	require.NoError(t, err)
	assert.EqualValues(t, 10, version)

	_, err = tree.Set([]byte("c"), []byte{0x03})
	require.NoError(t, err)
	_, version, err = tree.SaveVersion()
	require.NoError(t, err)
	assert.EqualValues(t, 11, version)
}

func TestMutableTree_SetInitialVersion(t *testing.T) {
	tree := setupMutableTree(false)
	tree.SetInitialVersion(9)

	_, err := tree.Set([]byte("a"), []byte{0x01})
	require.NoError(t, err)
	_, version, err := tree.SaveVersion()
	require.NoError(t, err)
	assert.EqualValues(t, 9, version)
}

func BenchmarkMutableTree_Set(b *testing.B) {
	db := dbm.NewMemDB()
	t := NewMutableTree(db, 100000, false, NewNopLogger())
	for i := 0; i < 1000000; i++ {
		_, err := t.Set(iavlrand.RandBytes(10), []byte{})
		require.NoError(b, err)
	}
	b.ReportAllocs()
	runtime.GC()

	b.ResetTimer()

	for i := 0; i < b.N; i++ {
		_, err := t.Set(iavlrand.RandBytes(10), []byte{})
		require.NoError(b, err)
	}
}

func prepareTree(t *testing.T) *MutableTree {
	mdb := dbm.NewMemDB()
	tree := NewMutableTree(mdb, 1000, false, NewNopLogger())
	for i := 0; i < 100; i++ {
		_, err := tree.Set([]byte{byte(i)}, []byte("a"))
		require.NoError(t, err)
	}
	_, ver, err := tree.SaveVersion()
	require.True(t, ver == 1)
	require.NoError(t, err)
	for i := 0; i < 100; i++ {
		_, err = tree.Set([]byte{byte(i)}, []byte("b"))
		require.NoError(t, err)
	}
	_, ver, err = tree.SaveVersion()
	require.True(t, ver == 2)
	require.NoError(t, err)

	newTree := NewMutableTree(mdb, 1000, false, NewNopLogger())

	return newTree
}

func TestMutableTree_Version(t *testing.T) {
	tree := prepareTree(t)
	require.True(t, tree.VersionExists(1))
	require.True(t, tree.VersionExists(2))
	require.False(t, tree.VersionExists(3))

	v, err := tree.GetLatestVersion()
	require.NoError(t, err)
	require.Equal(t, int64(2), v)
}

func checkGetVersioned(t *testing.T, tree *MutableTree, version int64, key, value []byte) {
	val, err := tree.GetVersioned(key, version)
	require.NoError(t, err)
	require.True(t, bytes.Equal(val, value))
}

func TestMutableTree_GetVersioned(t *testing.T) {
	tree := prepareTree(t)
	ver, err := tree.LoadVersion(1)
	require.True(t, ver == 2)
	require.NoError(t, err)
	// check key of unloaded version
	checkGetVersioned(t, tree, 1, []byte{1}, []byte("a"))
	checkGetVersioned(t, tree, 2, []byte{1}, []byte("b"))
	checkGetVersioned(t, tree, 3, []byte{1}, nil)

	tree = prepareTree(t)
	ver, err = tree.LoadVersion(2)
	require.True(t, ver == 2)
	require.NoError(t, err)
	checkGetVersioned(t, tree, 1, []byte{1}, []byte("a"))
	checkGetVersioned(t, tree, 2, []byte{1}, []byte("b"))
	checkGetVersioned(t, tree, 3, []byte{1}, nil)
}

func TestMutableTree_DeleteVersion(t *testing.T) {
	tree := prepareTree(t)
	ver, err := tree.LoadVersion(2)
	require.True(t, ver == 2)
	require.NoError(t, err)

	require.NoError(t, tree.DeleteVersionsTo(1))

	require.False(t, tree.VersionExists(1))
	require.True(t, tree.VersionExists(2))
	require.False(t, tree.VersionExists(3))

	// cannot delete latest version
	require.Error(t, tree.DeleteVersionsTo(2))
}

func TestMutableTree_LazyLoadVersionWithEmptyTree(t *testing.T) {
	mdb := dbm.NewMemDB()
	tree := NewMutableTree(mdb, 1000, false, NewNopLogger())
	_, v1, err := tree.SaveVersion()
	require.NoError(t, err)

	newTree1 := NewMutableTree(mdb, 1000, false, NewNopLogger())
	v2, err := newTree1.LoadVersion(1)
	require.NoError(t, err)
	require.True(t, v1 == v2)

	newTree2 := NewMutableTree(mdb, 1000, false, NewNopLogger())
	v2, err = newTree1.LoadVersion(1)
	require.NoError(t, err)
	require.True(t, v1 == v2)

	require.True(t, newTree1.root == newTree2.root)
}

func TestMutableTree_SetSimple(t *testing.T) {
	mdb := dbm.NewMemDB()
	tree := NewMutableTree(mdb, 0, false, NewNopLogger())

	const testKey1 = "a"
	const testVal1 = "test"

	isUpdated, err := tree.Set([]byte(testKey1), []byte(testVal1))
	require.NoError(t, err)
	require.False(t, isUpdated)

	fastValue, err := tree.Get([]byte(testKey1))
	require.NoError(t, err)
	_, regularValue, err := tree.GetWithIndex([]byte(testKey1))
	require.NoError(t, err)

	require.Equal(t, []byte(testVal1), fastValue)
	require.Equal(t, []byte(testVal1), regularValue)

	fastNodeAdditions := tree.getUnsavedFastNodeAdditions()
	require.Equal(t, 1, len(fastNodeAdditions))

	fastNodeAddition := fastNodeAdditions[testKey1]
	require.Equal(t, []byte(testKey1), fastNodeAddition.GetKey())
	require.Equal(t, []byte(testVal1), fastNodeAddition.GetValue())
	require.Equal(t, int64(1), fastNodeAddition.GetVersionLastUpdatedAt())
}

func TestMutableTree_SetTwoKeys(t *testing.T) {
	tree := setupMutableTree(false)

	const testKey1 = "a"
	const testVal1 = "test"

	const testKey2 = "b"
	const testVal2 = "test2"

	isUpdated, err := tree.Set([]byte(testKey1), []byte(testVal1))
	require.NoError(t, err)
	require.False(t, isUpdated)

	isUpdated, err = tree.Set([]byte(testKey2), []byte(testVal2))
	require.NoError(t, err)
	require.False(t, isUpdated)

	fastValue, err := tree.Get([]byte(testKey1))
	require.NoError(t, err)
	_, regularValue, err := tree.GetWithIndex([]byte(testKey1))
	require.NoError(t, err)
	require.Equal(t, []byte(testVal1), fastValue)
	require.Equal(t, []byte(testVal1), regularValue)

	fastValue2, err := tree.Get([]byte(testKey2))
	require.NoError(t, err)
	_, regularValue2, err := tree.GetWithIndex([]byte(testKey2))
	require.NoError(t, err)
	require.Equal(t, []byte(testVal2), fastValue2)
	require.Equal(t, []byte(testVal2), regularValue2)

	fastNodeAdditions := tree.getUnsavedFastNodeAdditions()
	require.Equal(t, 2, len(fastNodeAdditions))

	fastNodeAddition := fastNodeAdditions[testKey1]
	require.Equal(t, []byte(testKey1), fastNodeAddition.GetKey())
	require.Equal(t, []byte(testVal1), fastNodeAddition.GetValue())
	require.Equal(t, int64(1), fastNodeAddition.GetVersionLastUpdatedAt())

	fastNodeAddition = fastNodeAdditions[testKey2]
	require.Equal(t, []byte(testKey2), fastNodeAddition.GetKey())
	require.Equal(t, []byte(testVal2), fastNodeAddition.GetValue())
	require.Equal(t, int64(1), fastNodeAddition.GetVersionLastUpdatedAt())
}

func TestMutableTree_SetOverwrite(t *testing.T) {
	tree := setupMutableTree(false)
	const testKey1 = "a"
	const testVal1 = "test"
	const testVal2 = "test2"

	isUpdated, err := tree.Set([]byte(testKey1), []byte(testVal1))
	require.NoError(t, err)
	require.False(t, isUpdated)

	isUpdated, err = tree.Set([]byte(testKey1), []byte(testVal2))
	require.NoError(t, err)
	require.True(t, isUpdated)

	fastValue, err := tree.Get([]byte(testKey1))
	require.NoError(t, err)
	_, regularValue, err := tree.GetWithIndex([]byte(testKey1))
	require.NoError(t, err)
	require.Equal(t, []byte(testVal2), fastValue)
	require.Equal(t, []byte(testVal2), regularValue)

	fastNodeAdditions := tree.getUnsavedFastNodeAdditions()
	require.Equal(t, 1, len(fastNodeAdditions))

	fastNodeAddition := fastNodeAdditions[testKey1]
	require.Equal(t, []byte(testKey1), fastNodeAddition.GetKey())
	require.Equal(t, []byte(testVal2), fastNodeAddition.GetValue())
	require.Equal(t, int64(1), fastNodeAddition.GetVersionLastUpdatedAt())
}

func TestMutableTree_SetRemoveSet(t *testing.T) {
	tree := setupMutableTree(false)
	const testKey1 = "a"
	const testVal1 = "test"

	// Set 1
	isUpdated, err := tree.Set([]byte(testKey1), []byte(testVal1))
	require.NoError(t, err)
	require.False(t, isUpdated)

	fastValue, err := tree.Get([]byte(testKey1))
	require.NoError(t, err)
	_, regularValue, err := tree.GetWithIndex([]byte(testKey1))
	require.NoError(t, err)
	require.Equal(t, []byte(testVal1), fastValue)
	require.Equal(t, []byte(testVal1), regularValue)

	fastNodeAdditions := tree.getUnsavedFastNodeAdditions()
	require.Equal(t, 1, len(fastNodeAdditions))

	fastNodeAddition := fastNodeAdditions[testKey1]
	require.Equal(t, []byte(testKey1), fastNodeAddition.GetKey())
	require.Equal(t, []byte(testVal1), fastNodeAddition.GetValue())
	require.Equal(t, int64(1), fastNodeAddition.GetVersionLastUpdatedAt())

	// Remove
	removedVal, isRemoved, err := tree.Remove([]byte(testKey1))
	require.NoError(t, err)
	require.NotNil(t, removedVal)
	require.True(t, isRemoved)

	fastNodeAdditions = tree.getUnsavedFastNodeAdditions()
	require.Equal(t, 0, len(fastNodeAdditions))

	fastNodeRemovals := tree.getUnsavedFastNodeRemovals()
	require.Equal(t, 1, len(fastNodeRemovals))

	fastValue, err = tree.Get([]byte(testKey1))
	require.NoError(t, err)
	_, regularValue, err = tree.GetWithIndex([]byte(testKey1))
	require.NoError(t, err)
	require.Nil(t, fastValue)
	require.Nil(t, regularValue)

	// Set 2
	isUpdated, err = tree.Set([]byte(testKey1), []byte(testVal1))
	require.NoError(t, err)
	require.False(t, isUpdated)

	fastValue, err = tree.Get([]byte(testKey1))
	require.NoError(t, err)
	_, regularValue, err = tree.GetWithIndex([]byte(testKey1))
	require.NoError(t, err)
	require.Equal(t, []byte(testVal1), fastValue)
	require.Equal(t, []byte(testVal1), regularValue)

	fastNodeAdditions = tree.getUnsavedFastNodeAdditions()
	require.Equal(t, 1, len(fastNodeAdditions))

	fastNodeAddition = fastNodeAdditions[testKey1]
	require.Equal(t, []byte(testKey1), fastNodeAddition.GetKey())
	require.Equal(t, []byte(testVal1), fastNodeAddition.GetValue())
	require.Equal(t, int64(1), fastNodeAddition.GetVersionLastUpdatedAt())

	fastNodeRemovals = tree.getUnsavedFastNodeRemovals()
	require.Equal(t, 0, len(fastNodeRemovals))
}

func TestMutableTree_FastNodeIntegration(t *testing.T) {
	mdb := dbm.NewMemDB()
	tree := NewMutableTree(mdb, 1000, false, NewNopLogger())

	const key1 = "a"
	const key2 = "b"
	const key3 = "c"

	const testVal1 = "test"
	const testVal2 = "test2"

	// Set key1
	res, err := tree.Set([]byte(key1), []byte(testVal1))
	require.NoError(t, err)
	require.False(t, res)

	unsavedNodeAdditions := tree.getUnsavedFastNodeAdditions()
	require.Equal(t, len(unsavedNodeAdditions), 1)

	// Set key2
	res, err = tree.Set([]byte(key2), []byte(testVal1))
	require.NoError(t, err)
	require.False(t, res)

	unsavedNodeAdditions = tree.getUnsavedFastNodeAdditions()
	require.Equal(t, len(unsavedNodeAdditions), 2)

	// Set key3
	res, err = tree.Set([]byte(key3), []byte(testVal1))
	require.NoError(t, err)
	require.False(t, res)

	unsavedNodeAdditions = tree.getUnsavedFastNodeAdditions()
	require.Equal(t, len(unsavedNodeAdditions), 3)

	// Set key3 with new value
	res, err = tree.Set([]byte(key3), []byte(testVal2))
	require.NoError(t, err)
	require.True(t, res)

	unsavedNodeAdditions = tree.getUnsavedFastNodeAdditions()
	require.Equal(t, len(unsavedNodeAdditions), 3)

	// Remove key2
	removedVal, isRemoved, err := tree.Remove([]byte(key2))
	require.NoError(t, err)
	require.True(t, isRemoved)
	require.Equal(t, []byte(testVal1), removedVal)

	unsavedNodeAdditions = tree.getUnsavedFastNodeAdditions()
	require.Equal(t, len(unsavedNodeAdditions), 2)

	unsavedNodeRemovals := tree.getUnsavedFastNodeRemovals()
	require.Equal(t, len(unsavedNodeRemovals), 1)

	// Save
	_, _, err = tree.SaveVersion()
	require.NoError(t, err)

	unsavedNodeAdditions = tree.getUnsavedFastNodeAdditions()
	require.Equal(t, len(unsavedNodeAdditions), 0)

	unsavedNodeRemovals = tree.getUnsavedFastNodeRemovals()
	require.Equal(t, len(unsavedNodeRemovals), 0)

	// Load
	t2 := NewMutableTree(mdb, 0, false, NewNopLogger())

	_, err = t2.Load()
	require.NoError(t, err)

	// Get and GetFast
	fastValue, err := t2.Get([]byte(key1))
	require.NoError(t, err)
	_, regularValue, err := tree.GetWithIndex([]byte(key1))
	require.NoError(t, err)
	require.Equal(t, []byte(testVal1), fastValue)
	require.Equal(t, []byte(testVal1), regularValue)

	fastValue, err = t2.Get([]byte(key2))
	require.NoError(t, err)
	_, regularValue, err = t2.GetWithIndex([]byte(key2))
	require.NoError(t, err)
	require.Nil(t, fastValue)
	require.Nil(t, regularValue)

	fastValue, err = t2.Get([]byte(key3))
	require.NoError(t, err)
	_, regularValue, err = tree.GetWithIndex([]byte(key3))
	require.NoError(t, err)
	require.Equal(t, []byte(testVal2), fastValue)
	require.Equal(t, []byte(testVal2), regularValue)
}

func TestIterate_MutableTree_Unsaved(t *testing.T) {
	tree, mirror := getRandomizedTreeAndMirror(t)
	assertMutableMirrorIterate(t, tree, mirror)
}

func TestIterate_MutableTree_Saved(t *testing.T) {
	tree, mirror := getRandomizedTreeAndMirror(t)

	_, _, err := tree.SaveVersion()
	require.NoError(t, err)

	assertMutableMirrorIterate(t, tree, mirror)
}

func TestIterate_MutableTree_Unsaved_NextVersion(t *testing.T) {
	tree, mirror := getRandomizedTreeAndMirror(t)

	_, _, err := tree.SaveVersion()
	require.NoError(t, err)

	assertMutableMirrorIterate(t, tree, mirror)

	randomizeTreeAndMirror(t, tree, mirror)

	assertMutableMirrorIterate(t, tree, mirror)
}

func TestIterator_MutableTree_Invalid(t *testing.T) {
	tree := getTestTree(0)

	itr, err := tree.Iterator([]byte("a"), []byte("b"), true)
	require.NoError(t, err)
	require.NotNil(t, itr)
	require.False(t, itr.Valid())
}

func TestUpgradeStorageToFast_LatestVersion_Success(t *testing.T) {
	// Setup
	db := dbm.NewMemDB()
	tree := NewMutableTree(db, 1000, false, NewNopLogger())

	// Default version when storage key does not exist in the db
	isFastCacheEnabled, err := tree.IsFastCacheEnabled()
	require.NoError(t, err)
	require.False(t, isFastCacheEnabled)

	mirror := make(map[string]string)
	// Fill with some data
	randomizeTreeAndMirror(t, tree, mirror)

	// Enable fast storage
	isUpgradeable, err := tree.IsUpgradeable()
	require.True(t, isUpgradeable)
	require.NoError(t, err)
	enabled, err := tree.enableFastStorageAndCommitIfNotEnabled()
	require.NoError(t, err)
	require.True(t, enabled)
	isUpgradeable, err = tree.IsUpgradeable()
	require.False(t, isUpgradeable)
	require.NoError(t, err)

	_, _, err = tree.SaveVersion()
	require.NoError(t, err)
	isFastCacheEnabled, err = tree.IsFastCacheEnabled()
	require.NoError(t, err)
	require.True(t, isFastCacheEnabled)
}

func TestUpgradeStorageToFast_AlreadyUpgraded_Success(t *testing.T) {
	// Setup
	db := dbm.NewMemDB()
	tree := NewMutableTree(db, 1000, false, NewNopLogger())

	// Default version when storage key does not exist in the db
	isFastCacheEnabled, err := tree.IsFastCacheEnabled()
	require.NoError(t, err)
	require.False(t, isFastCacheEnabled)

	mirror := make(map[string]string)
	// Fill with some data
	randomizeTreeAndMirror(t, tree, mirror)

	// Enable fast storage
	isUpgradeable, err := tree.IsUpgradeable()
	require.True(t, isUpgradeable)
	require.NoError(t, err)
	enabled, err := tree.enableFastStorageAndCommitIfNotEnabled()
	require.NoError(t, err)
	require.True(t, enabled)
	isFastCacheEnabled, err = tree.IsFastCacheEnabled()
	require.NoError(t, err)
	require.True(t, isFastCacheEnabled)
	isUpgradeable, err = tree.IsUpgradeable()
	require.False(t, isUpgradeable)
	require.NoError(t, err)

	// Test enabling fast storage when already enabled
	enabled, err = tree.enableFastStorageAndCommitIfNotEnabled()
	require.NoError(t, err)
	require.False(t, enabled)
	isFastCacheEnabled, err = tree.IsFastCacheEnabled()
	require.NoError(t, err)
	require.True(t, isFastCacheEnabled)
}

func TestUpgradeStorageToFast_DbErrorConstructor_Failure(t *testing.T) {
	ctrl := gomock.NewController(t)
	dbMock := mock.NewMockDB(ctrl)
	rIterMock := mock.NewMockIterator(ctrl)

	// rIterMock is used to get the latest version from disk. We are mocking that rIterMock returns latestTreeVersion from disk
	rIterMock.EXPECT().Valid().Return(true).Times(1)
	rIterMock.EXPECT().Key().Return(nodeKeyFormat.Key(GetRootKey(1)))
	rIterMock.EXPECT().Close().Return(nil).Times(1)

	expectedError := errors.New("some db error")

	dbMock.EXPECT().Get(gomock.Any()).Return(nil, expectedError).Times(1)
	dbMock.EXPECT().NewBatchWithSize(gomock.Any()).Return(nil).Times(1)
	dbMock.EXPECT().ReverseIterator(gomock.Any(), gomock.Any()).Return(rIterMock, nil).Times(1)

	tree := NewMutableTree(dbMock, 0, false, NewNopLogger())
	require.NotNil(t, tree)

	isFastCacheEnabled, err := tree.IsFastCacheEnabled()
	require.NoError(t, err)
	require.False(t, isFastCacheEnabled)
}

func TestUpgradeStorageToFast_DbErrorEnableFastStorage_Failure(t *testing.T) {
	ctrl := gomock.NewController(t)
	dbMock := mock.NewMockDB(ctrl)
	rIterMock := mock.NewMockIterator(ctrl)

	// rIterMock is used to get the latest version from disk. We are mocking that rIterMock returns latestTreeVersion from disk
	rIterMock.EXPECT().Valid().Return(true).Times(1)
	rIterMock.EXPECT().Key().Return(nodeKeyFormat.Key(GetRootKey(1)))
	rIterMock.EXPECT().Close().Return(nil).Times(1)

	expectedError := errors.New("some db error")

	batchMock := mock.NewMockBatch(ctrl)

	dbMock.EXPECT().Get(gomock.Any()).Return(nil, nil).Times(1)
	dbMock.EXPECT().NewBatchWithSize(gomock.Any()).Return(batchMock).Times(1)
	dbMock.EXPECT().ReverseIterator(gomock.Any(), gomock.Any()).Return(rIterMock, nil).Times(1)

	iterMock := mock.NewMockIterator(ctrl)
	dbMock.EXPECT().Iterator(gomock.Any(), gomock.Any()).Return(iterMock, nil)
	iterMock.EXPECT().Error()
	iterMock.EXPECT().Valid().Times(2)
	iterMock.EXPECT().Close()

	batchMock.EXPECT().Set(gomock.Any(), gomock.Any()).Return(expectedError).Times(1)
	batchMock.EXPECT().GetByteSize().Return(100, nil).Times(1)

	tree := NewMutableTree(dbMock, 0, false, NewNopLogger())
	require.NotNil(t, tree)

	isFastCacheEnabled, err := tree.IsFastCacheEnabled()
	require.NoError(t, err)
	require.False(t, isFastCacheEnabled)

	enabled, err := tree.enableFastStorageAndCommitIfNotEnabled()
	require.ErrorIs(t, err, expectedError)
	require.False(t, enabled)

	isFastCacheEnabled, err = tree.IsFastCacheEnabled()
	require.NoError(t, err)
	require.False(t, isFastCacheEnabled)
}

func TestFastStorageReUpgradeProtection_NoForceUpgrade_Success(t *testing.T) {
	ctrl := gomock.NewController(t)
	dbMock := mock.NewMockDB(ctrl)
	rIterMock := mock.NewMockIterator(ctrl)

	// We are trying to test downgrade and re-upgrade protection
	// We need to set up a state where latest fast storage version is equal to latest tree version
	const latestFastStorageVersionOnDisk = 1
	const latestTreeVersion = latestFastStorageVersionOnDisk

	// Setup fake reverse iterator db to traverse root versions, called by ndb's getLatestVersion
	expectedStorageVersion := []byte(fastStorageVersionValue + fastStorageVersionDelimiter + strconv.Itoa(latestFastStorageVersionOnDisk))

	// rIterMock is used to get the latest version from disk. We are mocking that rIterMock returns latestTreeVersion from disk
	rIterMock.EXPECT().Valid().Return(true).Times(1)
	rIterMock.EXPECT().Key().Return(nodeKeyFormat.Key(GetRootKey(1)))
	rIterMock.EXPECT().Close().Return(nil).Times(1)

	batchMock := mock.NewMockBatch(ctrl)

	dbMock.EXPECT().Get(gomock.Any()).Return(expectedStorageVersion, nil).Times(1)
	dbMock.EXPECT().NewBatchWithSize(gomock.Any()).Return(batchMock).Times(1)
	dbMock.EXPECT().ReverseIterator(gomock.Any(), gomock.Any()).Return(rIterMock, nil).Times(1) // called to get latest version

	tree := NewMutableTree(dbMock, 0, false, NewNopLogger())
	require.NotNil(t, tree)

	// Pretend that we called Load and have the latest state in the tree
	tree.version = latestTreeVersion
	_, latestVersion, err := tree.ndb.getLatestVersion()
	require.NoError(t, err)
	require.Equal(t, latestVersion, int64(latestTreeVersion))

	// Ensure that the right branch of enableFastStorageAndCommitIfNotEnabled will be triggered
	isFastCacheEnabled, err := tree.IsFastCacheEnabled()
	require.NoError(t, err)
	require.True(t, isFastCacheEnabled)
	shouldForce, err := tree.ndb.shouldForceFastStorageUpgrade()
	require.False(t, shouldForce)
	require.NoError(t, err)

	enabled, err := tree.enableFastStorageAndCommitIfNotEnabled()
	require.NoError(t, err)
	require.False(t, enabled)
}

func TestFastStorageReUpgradeProtection_ForceUpgradeFirstTime_NoForceSecondTime_Success(t *testing.T) {
	ctrl := gomock.NewController(t)
	dbMock := mock.NewMockDB(ctrl)
	batchMock := mock.NewMockBatch(ctrl)
	iterMock := mock.NewMockIterator(ctrl)
	rIterMock := mock.NewMockIterator(ctrl)

	// We are trying to test downgrade and re-upgrade protection
	// We need to set up a state where latest fast storage version is of a lower version
	// than tree version
	const latestFastStorageVersionOnDisk = 1
	const latestTreeVersion = latestFastStorageVersionOnDisk + 1

	// Setup db for iterator and reverse iterator mocks
	expectedStorageVersion := []byte(fastStorageVersionValue + fastStorageVersionDelimiter + strconv.Itoa(latestFastStorageVersionOnDisk))

	// Setup fake reverse iterator db to traverse root versions, called by ndb's getLatestVersion
	// rItr, err := db.ReverseIterator(rootKeyFormat.Key(1), rootKeyFormat.Key(latestTreeVersion + 1))
	// require.NoError(t, err)

	// dbMock represents the underlying database under the hood of nodeDB
	dbMock.EXPECT().Get(gomock.Any()).Return(expectedStorageVersion, nil).Times(1)

	dbMock.EXPECT().NewBatchWithSize(gomock.Any()).Return(batchMock).Times(2)
	dbMock.EXPECT().ReverseIterator(gomock.Any(), gomock.Any()).Return(rIterMock, nil).Times(1) // called to get latest version
	startFormat := fastKeyFormat.Key()
	endFormat := fastKeyFormat.Key()
	endFormat[0]++
	dbMock.EXPECT().Iterator(startFormat, endFormat).Return(iterMock, nil).Times(1)

	// rIterMock is used to get the latest version from disk. We are mocking that rIterMock returns latestTreeVersion from disk
	rIterMock.EXPECT().Valid().Return(true).Times(1)
	rIterMock.EXPECT().Key().Return(nodeKeyFormat.Key(GetRootKey(latestTreeVersion)))
	rIterMock.EXPECT().Close().Return(nil).Times(1)

	fastNodeKeyToDelete := []byte("some_key")

	// batchMock represents a structure that receives all the updates related to
	// upgrade and then commits them all in the end.
	updatedExpectedStorageVersion := make([]byte, len(expectedStorageVersion))
	copy(updatedExpectedStorageVersion, expectedStorageVersion)
	updatedExpectedStorageVersion[len(updatedExpectedStorageVersion)-1]++
	batchMock.EXPECT().GetByteSize().Return(100, nil).Times(2)
	batchMock.EXPECT().Delete(fastKeyFormat.Key(fastNodeKeyToDelete)).Return(nil).Times(1)
	batchMock.EXPECT().Set(metadataKeyFormat.Key([]byte(storageVersionKey)), updatedExpectedStorageVersion).Return(nil).Times(1)
	batchMock.EXPECT().Write().Return(nil).Times(1)
	batchMock.EXPECT().Close().Return(nil).Times(1)

	// iterMock is used to mock the underlying db iterator behing fast iterator
	// Here, we want to mock the behavior of deleting fast nodes from disk when
	// force upgrade is detected.
	iterMock.EXPECT().Valid().Return(true).Times(1)
	iterMock.EXPECT().Error().Return(nil).Times(1)
	iterMock.EXPECT().Key().Return(fastKeyFormat.Key(fastNodeKeyToDelete)).Times(1)
	// encode value
	var buf bytes.Buffer
	testValue := "test_value"
	buf.Grow(encoding.EncodeVarintSize(int64(latestFastStorageVersionOnDisk)) + encoding.EncodeBytesSize([]byte(testValue)))
	err := encoding.EncodeVarint(&buf, int64(latestFastStorageVersionOnDisk))
	require.NoError(t, err)
	err = encoding.EncodeBytes(&buf, []byte(testValue))
	require.NoError(t, err)
	iterMock.EXPECT().Value().Return(buf.Bytes()).Times(1) // this is encoded as version 1 with value "2"
	iterMock.EXPECT().Valid().Return(true).Times(1)
	// Call Next at the end of loop iteration
	iterMock.EXPECT().Next().Return().Times(1)
	iterMock.EXPECT().Error().Return(nil).Times(1)
	iterMock.EXPECT().Valid().Return(false).Times(1)
	// Call Valid after first iteraton
	iterMock.EXPECT().Valid().Return(false).Times(1)
	iterMock.EXPECT().Close().Return(nil).Times(1)

	tree := NewMutableTree(dbMock, 0, false, NewNopLogger())
	require.NotNil(t, tree)

	// Pretend that we called Load and have the latest state in the tree
	tree.version = latestTreeVersion
	_, latestVersion, err := tree.ndb.getLatestVersion()
	require.NoError(t, err)
	require.Equal(t, latestVersion, int64(latestTreeVersion))

	// Ensure that the right branch of enableFastStorageAndCommitIfNotEnabled will be triggered
	isFastCacheEnabled, err := tree.IsFastCacheEnabled()
	require.NoError(t, err)
	require.True(t, isFastCacheEnabled)
	shouldForce, err := tree.ndb.shouldForceFastStorageUpgrade()
	require.True(t, shouldForce)
	require.NoError(t, err)

	// Actual method under test
	enabled, err := tree.enableFastStorageAndCommitIfNotEnabled()
	require.NoError(t, err)
	require.True(t, enabled)

	// Test that second time we call this, force upgrade does not happen
	enabled, err = tree.enableFastStorageAndCommitIfNotEnabled()
	require.NoError(t, err)
	require.False(t, enabled)
}

func TestUpgradeStorageToFast_Integration_Upgraded_FastIterator_Success(t *testing.T) {
	// Setup
	tree, mirror := setupTreeAndMirror(t, 100, false)

	isFastCacheEnabled, err := tree.IsFastCacheEnabled()
	require.NoError(t, err)
	require.False(t, isFastCacheEnabled)
	isUpgradeable, err := tree.IsUpgradeable()
	require.True(t, isUpgradeable)
	require.NoError(t, err)

	// Should auto enable in save version
	_, _, err = tree.SaveVersion()
	require.NoError(t, err)

	isFastCacheEnabled, err = tree.IsFastCacheEnabled()
	require.NoError(t, err)
	require.True(t, isFastCacheEnabled)
	isUpgradeable, err = tree.IsUpgradeable()
	require.False(t, isUpgradeable)
	require.NoError(t, err)

	sut := NewMutableTree(tree.ndb.db, 1000, false, NewNopLogger())

	isFastCacheEnabled, err = sut.IsFastCacheEnabled()
	require.NoError(t, err)
	require.False(t, isFastCacheEnabled)
	isUpgradeable, err = sut.IsUpgradeable()
	require.False(t, isUpgradeable) // upgraded in save version
	require.NoError(t, err)

	// Load version - should auto enable fast storage
	version, err := sut.Load()
	require.NoError(t, err)

	isFastCacheEnabled, err = tree.IsFastCacheEnabled()
	require.NoError(t, err)
	require.True(t, isFastCacheEnabled)

	require.Equal(t, int64(1), version)

	// Test that upgraded mutable tree iterates as expected
	t.Run("Mutable tree", func(t *testing.T) {
		i := 0
		sut.Iterate(func(k, v []byte) bool { //nolint:errcheck
			require.Equal(t, []byte(mirror[i][0]), k)
			require.Equal(t, []byte(mirror[i][1]), v)
			i++
			return false
		})
	})

	// Test that upgraded immutable tree iterates as expected
	t.Run("Immutable tree", func(t *testing.T) {
		immutableTree, err := sut.GetImmutable(sut.version)
		require.NoError(t, err)

		i := 0
		immutableTree.Iterate(func(k, v []byte) bool { //nolint:errcheck
			require.Equal(t, []byte(mirror[i][0]), k)
			require.Equal(t, []byte(mirror[i][1]), v)
			i++
			return false
		})
	})
}

func TestUpgradeStorageToFast_Integration_Upgraded_GetFast_Success(t *testing.T) {
	// Setup
	tree, mirror := setupTreeAndMirror(t, 100, false)

	isFastCacheEnabled, err := tree.IsFastCacheEnabled()
	require.NoError(t, err)
	require.False(t, isFastCacheEnabled)
	isUpgradeable, err := tree.IsUpgradeable()
	require.True(t, isUpgradeable)
	require.NoError(t, err)

	// Should auto enable in save version
	_, _, err = tree.SaveVersion()
	require.NoError(t, err)

	isFastCacheEnabled, err = tree.IsFastCacheEnabled()
	require.NoError(t, err)
	require.True(t, isFastCacheEnabled)
	isUpgradeable, err = tree.IsUpgradeable()
	require.False(t, isUpgradeable)
	require.NoError(t, err)

	sut := NewMutableTree(tree.ndb.db, 1000, false, NewNopLogger())

	isFastCacheEnabled, err = sut.IsFastCacheEnabled()
	require.NoError(t, err)
	require.False(t, isFastCacheEnabled)
	isUpgradeable, err = sut.IsUpgradeable()
	require.False(t, isUpgradeable) // upgraded in save version
	require.NoError(t, err)

	// LazyLoadVersion - should auto enable fast storage
	version, err := sut.LoadVersion(1)
	require.NoError(t, err)

	isFastCacheEnabled, err = tree.IsFastCacheEnabled()
	require.NoError(t, err)
	require.True(t, isFastCacheEnabled)

	require.Equal(t, int64(1), version)

	t.Run("Mutable tree", func(t *testing.T) {
		for _, kv := range mirror {
			v, err := sut.Get([]byte(kv[0]))
			require.NoError(t, err)
			require.Equal(t, []byte(kv[1]), v)
		}
	})

	t.Run("Immutable tree", func(t *testing.T) {
		immutableTree, err := sut.GetImmutable(sut.version)
		require.NoError(t, err)

		for _, kv := range mirror {
			v, err := immutableTree.Get([]byte(kv[0]))
			require.NoError(t, err)
			require.Equal(t, []byte(kv[1]), v)
		}
	})
}

func TestUpgradeStorageToFast_Success(t *testing.T) {
	commitGap := 1000

	type fields struct {
		nodeCount int
	}
	tests := []struct {
		name   string
		fields fields
	}{
		{"less than commit gap", fields{nodeCount: 100}},
		{"equal to commit gap", fields{nodeCount: commitGap}},
		{"great than commit gap", fields{nodeCount: commitGap + 100}},
		{"two times commit gap", fields{nodeCount: commitGap * 2}},
		{"two times plus commit gap", fields{nodeCount: commitGap*2 + 1}},
	}

	for _, tt := range tests {
		tree, mirror := setupTreeAndMirror(t, tt.fields.nodeCount, false)
		enabled, err := tree.enableFastStorageAndCommitIfNotEnabled()
		require.Nil(t, err)
		require.True(t, enabled)
		t.Run(tt.name, func(t *testing.T) {
			i := 0
			iter := NewFastIterator(nil, nil, true, tree.ndb)
			for ; iter.Valid(); iter.Next() {
				require.Equal(t, []byte(mirror[i][0]), iter.Key())
				require.Equal(t, []byte(mirror[i][1]), iter.Value())
				i++
			}
			require.Equal(t, len(mirror), i)
		})
	}
}

func TestUpgradeStorageToFast_Delete_Stale_Success(t *testing.T) {
	// we delete fast node, in case of deadlock. we should limit the stale count lower than chBufferSize(64)
	commitGap := 5

	valStale := "val_stale"
	addStaleKey := func(ndb *nodeDB, staleCount int) {
		keyPrefix := "key_prefix"
		b := ndb.db.NewBatch()
		for i := 0; i < staleCount; i++ {
			key := fmt.Sprintf("%s_%d", keyPrefix, i)

			node := fastnode.NewNode([]byte(key), []byte(valStale), 100)
			var buf bytes.Buffer
			buf.Grow(node.EncodedSize())
			err := node.WriteBytes(&buf)
			require.NoError(t, err)
			err = b.Set(ndb.fastNodeKey([]byte(key)), buf.Bytes())
			require.NoError(t, err)
		}
		require.NoError(t, b.Write())
	}
	type fields struct {
		nodeCount  int
		staleCount int
	}

	tests := []struct {
		name   string
		fields fields
	}{
		{"stale less than commit gap", fields{nodeCount: 100, staleCount: 4}},
		{"stale equal to commit gap", fields{nodeCount: commitGap, staleCount: commitGap}},
		{"stale great than commit gap", fields{nodeCount: commitGap + 100, staleCount: commitGap*2 - 1}},
		{"stale twice commit gap", fields{nodeCount: commitGap + 100, staleCount: commitGap * 2}},
		{"stale great than twice commit gap", fields{nodeCount: commitGap, staleCount: commitGap*2 + 1}},
	}

	for _, tt := range tests {
		tree, mirror := setupTreeAndMirror(t, tt.fields.nodeCount, false)
		addStaleKey(tree.ndb, tt.fields.staleCount)
		enabled, err := tree.enableFastStorageAndCommitIfNotEnabled()
		require.Nil(t, err)
		require.True(t, enabled)
		t.Run(tt.name, func(t *testing.T) {
			i := 0
			iter := NewFastIterator(nil, nil, true, tree.ndb)
			for ; iter.Valid(); iter.Next() {
				require.Equal(t, []byte(mirror[i][0]), iter.Key())
				require.Equal(t, []byte(mirror[i][1]), iter.Value())
				i++
			}
			require.Equal(t, len(mirror), i)
		})
	}
}

func setupTreeAndMirror(t *testing.T, numEntries int, skipFastStorageUpgrade bool) (*MutableTree, [][]string) {
	db := dbm.NewMemDB()

	tree := NewMutableTree(db, 0, skipFastStorageUpgrade, NewNopLogger())

	keyPrefix, valPrefix := "key", "val"

	mirror := make([][]string, 0, numEntries)
	for i := 0; i < numEntries; i++ {
		key := fmt.Sprintf("%s_%d", keyPrefix, i)
		val := fmt.Sprintf("%s_%d", valPrefix, i)
		mirror = append(mirror, []string{key, val})
		updated, err := tree.Set([]byte(key), []byte(val))
		require.False(t, updated)
		require.NoError(t, err)
	}

	// Delete fast nodes from database to mimic a version with no upgrade
	for i := 0; i < numEntries; i++ {
		key := fmt.Sprintf("%s_%d", keyPrefix, i)
		require.NoError(t, db.Delete(fastKeyFormat.Key([]byte(key))))
	}

	sort.Slice(mirror, func(i, j int) bool {
		return mirror[i][0] < mirror[j][0]
	})
	return tree, mirror
}

func TestNoFastStorageUpgrade_Integration_SaveVersion_Load_Get_Success(t *testing.T) {
	// Setup
	tree, mirror := setupTreeAndMirror(t, 100, true)

	isFastCacheEnabled, err := tree.IsFastCacheEnabled()
	require.NoError(t, err)
	require.False(t, isFastCacheEnabled)
	isUpgradeable, err := tree.IsUpgradeable()
	require.False(t, isUpgradeable)
	require.NoError(t, err)

	// Should Not auto enable in save version
	_, _, err = tree.SaveVersion()
	require.NoError(t, err)

	isFastCacheEnabled, err = tree.IsFastCacheEnabled()
	require.NoError(t, err)
	require.False(t, isFastCacheEnabled)
	isUpgradeable, err = tree.IsUpgradeable()
	require.False(t, isUpgradeable)
	require.NoError(t, err)

	sut := NewMutableTree(tree.ndb.db, 1000, true, NewNopLogger())

	isFastCacheEnabled, err = sut.IsFastCacheEnabled()
	require.NoError(t, err)
	require.False(t, isFastCacheEnabled)
	isUpgradeable, err = sut.IsUpgradeable()
	require.False(t, isUpgradeable)
	require.NoError(t, err)

	// LazyLoadVersion - should not auto enable fast storage
	version, err := sut.LoadVersion(1)
	require.NoError(t, err)
	require.Equal(t, int64(1), version)

	isFastCacheEnabled, err = sut.IsFastCacheEnabled()
	require.NoError(t, err)
	require.False(t, isFastCacheEnabled)

	// Load - should not auto enable fast storage
	version, err = sut.Load()
	require.NoError(t, err)
	require.Equal(t, int64(1), version)

	isFastCacheEnabled, err = sut.IsFastCacheEnabled()
	require.NoError(t, err)
	require.False(t, isFastCacheEnabled)

	// LoadVersion - should not auto enable fast storage
	version, err = sut.LoadVersion(1)
	require.NoError(t, err)
	require.Equal(t, int64(1), version)

	isFastCacheEnabled, err = sut.IsFastCacheEnabled()
	require.NoError(t, err)
	require.False(t, isFastCacheEnabled)

	// LoadVersionForOverwriting - should not auto enable fast storage
	err = sut.LoadVersionForOverwriting(1)
	require.NoError(t, err)
	require.Equal(t, int64(1), version)

	isFastCacheEnabled, err = sut.IsFastCacheEnabled()
	require.NoError(t, err)
	require.False(t, isFastCacheEnabled)

	t.Run("Mutable tree", func(t *testing.T) {
		for _, kv := range mirror {
			v, err := sut.Get([]byte(kv[0]))
			require.NoError(t, err)
			require.Equal(t, []byte(kv[1]), v)
		}
	})

	t.Run("Immutable tree", func(t *testing.T) {
		immutableTree, err := sut.GetImmutable(sut.version)
		require.NoError(t, err)

		for _, kv := range mirror {
			v, err := immutableTree.Get([]byte(kv[0]))
			require.NoError(t, err)
			require.Equal(t, []byte(kv[1]), v)
		}
	})
}

func TestNoFastStorageUpgrade_Integration_SaveVersion_Load_Iterate_Success(t *testing.T) {
	// Setup
	tree, mirror := setupTreeAndMirror(t, 100, true)

	isFastCacheEnabled, err := tree.IsFastCacheEnabled()
	require.NoError(t, err)
	require.False(t, isFastCacheEnabled)
	isUpgradeable, err := tree.IsUpgradeable()
	require.False(t, isUpgradeable)
	require.NoError(t, err)

	// Should Not auto enable in save version
	_, _, err = tree.SaveVersion()
	require.NoError(t, err)

	isFastCacheEnabled, err = tree.IsFastCacheEnabled()
	require.NoError(t, err)
	require.False(t, isFastCacheEnabled)
	isUpgradeable, err = tree.IsUpgradeable()
	require.False(t, isUpgradeable)
	require.NoError(t, err)

	sut := NewMutableTree(tree.ndb.db, 1000, true, NewNopLogger())

	isFastCacheEnabled, err = sut.IsFastCacheEnabled()
	require.NoError(t, err)
	require.False(t, isFastCacheEnabled)
	isUpgradeable, err = sut.IsUpgradeable()
	require.False(t, isUpgradeable)
	require.NoError(t, err)

	// Load - should not auto enable fast storage
	version, err := sut.Load()
	require.NoError(t, err)
	require.Equal(t, int64(1), version)

	isFastCacheEnabled, err = sut.IsFastCacheEnabled()
	require.NoError(t, err)
	require.False(t, isFastCacheEnabled)

	// Load - should not auto enable fast storage
	version, err = sut.Load()
	require.NoError(t, err)
	require.Equal(t, int64(1), version)

	isFastCacheEnabled, err = tree.IsFastCacheEnabled()
	require.NoError(t, err)
	require.False(t, isFastCacheEnabled)

	// Test that the mutable tree iterates as expected
	t.Run("Mutable tree", func(t *testing.T) {
		i := 0
		sut.Iterate(func(k, v []byte) bool { //nolint: errcheck
			require.Equal(t, []byte(mirror[i][0]), k)
			require.Equal(t, []byte(mirror[i][1]), v)
			i++
			return false
		})
	})

	// Test that the immutable tree iterates as expected
	t.Run("Immutable tree", func(t *testing.T) {
		immutableTree, err := sut.GetImmutable(sut.version)
		require.NoError(t, err)

		i := 0
		immutableTree.Iterate(func(k, v []byte) bool { //nolint: errcheck
			require.Equal(t, []byte(mirror[i][0]), k)
			require.Equal(t, []byte(mirror[i][1]), v)
			i++
			return false
		})
	})
}

// TestMutableTree_InitialVersion_FirstVersion demonstrate the un-intuitive behavior,
// when InitialVersion is set the nodes created in the first version are not assigned with expected version number.
func TestMutableTree_InitialVersion_FirstVersion(t *testing.T) {
	db := dbm.NewMemDB()

	initialVersion := int64(1000)
	tree := NewMutableTree(db, 0, true, NewNopLogger(), InitialVersionOption(uint64(initialVersion)))

	_, err := tree.Set([]byte("hello"), []byte("world"))
	require.NoError(t, err)

	_, version, err := tree.SaveVersion()
	require.NoError(t, err)
	require.Equal(t, initialVersion, version)
	rootKey := GetRootKey(version)
	// the nodes created at the first version are not assigned with the `InitialVersion`
	node, err := tree.ndb.GetNode(rootKey)
	require.NoError(t, err)
	require.Equal(t, initialVersion, node.nodeKey.version)

	_, err = tree.Set([]byte("hello"), []byte("world1"))
	require.NoError(t, err)

	_, version, err = tree.SaveVersion()
	require.NoError(t, err)
	require.Equal(t, initialVersion+1, version)
	rootKey = GetRootKey(version)
	// the following versions behaves normally
	node, err = tree.ndb.GetNode(rootKey)
	require.NoError(t, err)
	require.Equal(t, initialVersion+1, node.nodeKey.version)
}

func TestMutableTreeClose(t *testing.T) {
	db := dbm.NewMemDB()
	tree := NewMutableTree(db, 0, true, NewNopLogger())

	_, err := tree.Set([]byte("hello"), []byte("world"))
	require.NoError(t, err)

	_, _, err = tree.SaveVersion()
	require.NoError(t, err)

	require.NoError(t, tree.Close())
}

<<<<<<< HEAD
func TestReferenceRootPruning(t *testing.T) {
	memDB := dbm.NewMemDB()
	tree := NewMutableTree(memDB, 0, true, NewNopLogger())

	_, err := tree.Set([]byte("foo"), []byte("bar"))
	require.NoError(t, err)
	_, _, err = tree.SaveVersion()
	require.NoError(t, err)

	_, _, err = tree.SaveVersion()
	require.NoError(t, err)

	_, err = tree.Set([]byte("foo1"), []byte("bar"))
	require.NoError(t, err)
	_, _, err = tree.SaveVersion()
	require.NoError(t, err)

	err = tree.DeleteVersionsTo(1)
	require.NoError(t, err)

	_, err = tree.Set([]byte("foo"), []byte("bar*"))
	require.NoError(t, err)
=======
func TestMutableTree_InitialVersionZero(t *testing.T) {
	db := dbm.NewMemDB()

	tree := NewMutableTree(db, 0, false, NewNopLogger(), InitialVersionOption(0))

	_, err := tree.Set([]byte("hello"), []byte("world"))
	require.NoError(t, err)

	_, version, err := tree.SaveVersion()
	require.NoError(t, err)
	require.Equal(t, int64(0), version)
>>>>>>> e64d1577
}<|MERGE_RESOLUTION|>--- conflicted
+++ resolved
@@ -1482,7 +1482,6 @@
 	require.NoError(t, tree.Close())
 }
 
-<<<<<<< HEAD
 func TestReferenceRootPruning(t *testing.T) {
 	memDB := dbm.NewMemDB()
 	tree := NewMutableTree(memDB, 0, true, NewNopLogger())
@@ -1505,7 +1504,8 @@
 
 	_, err = tree.Set([]byte("foo"), []byte("bar*"))
 	require.NoError(t, err)
-=======
+}
+
 func TestMutableTree_InitialVersionZero(t *testing.T) {
 	db := dbm.NewMemDB()
 
@@ -1517,5 +1517,4 @@
 	_, version, err := tree.SaveVersion()
 	require.NoError(t, err)
 	require.Equal(t, int64(0), version)
->>>>>>> e64d1577
 }