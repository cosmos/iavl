package iavl

import (
	"bytes"
	"errors"
	"fmt"
	"runtime"
	"sort"
	"strconv"
	"sync"
	"testing"

	"github.com/cosmos/iavl/fastnode"

	"github.com/cosmos/iavl/internal/encoding"
	iavlrand "github.com/cosmos/iavl/internal/rand"
	"github.com/cosmos/iavl/mock"
	"github.com/golang/mock/gomock"
	"github.com/stretchr/testify/assert"
	"github.com/stretchr/testify/require"

	db "github.com/cosmos/cosmos-db"
)

var (
	tKey1 = []byte("k1")
	tVal1 = []byte("v1")

	tKey2 = []byte("k2")
	tVal2 = []byte("v2")
	// FIXME: enlarge maxIterator to 100000
	maxIterator = 100
)

func setupMutableTree(t *testing.T, skipFastStorageUpgrade bool) *MutableTree {
	memDB := db.NewMemDB()
	tree, err := NewMutableTree(memDB, 0, skipFastStorageUpgrade)
	require.NoError(t, err)
	return tree
}

// TestIterateConcurrency throws "fatal error: concurrent map writes" when fast node is enabled
func TestIterateConcurrency(t *testing.T) {
	if testing.Short() {
		t.Skip("skipping test in short mode.")
	}
	tree := setupMutableTree(t, true)
	wg := new(sync.WaitGroup)
	for i := 0; i < 100; i++ {
		for j := 0; j < maxIterator; j++ {
			wg.Add(1)
			go func(i, j int) {
				defer wg.Done()
				_, err := tree.Set([]byte(fmt.Sprintf("%d%d", i, j)), iavlrand.RandBytes(1))
				require.NoError(t, err)
			}(i, j)
		}
		tree.Iterate(func(key []byte, value []byte) bool { //nolint:errcheck
			return false
		})
	}
	wg.Wait()
}

// TestConcurrency throws "fatal error: concurrent map iteration and map write" and
// also sometimes "fatal error: concurrent map writes" when fast node is enabled
func TestIteratorConcurrency(t *testing.T) {
	if testing.Short() {
		t.Skip("skipping test in short mode.")
	}
	tree := setupMutableTree(t, true)
	_, err := tree.LoadVersion(0)
	require.NoError(t, err)
	// So much slower
	wg := new(sync.WaitGroup)
	for i := 0; i < 100; i++ {
		for j := 0; j < maxIterator; j++ {
			wg.Add(1)
			go func(i, j int) {
				defer wg.Done()
				_, err := tree.Set([]byte(fmt.Sprintf("%d%d", i, j)), iavlrand.RandBytes(1))
				require.NoError(t, err)
			}(i, j)
		}
		itr, _ := tree.Iterator(nil, nil, true)
		for ; itr.Valid(); itr.Next() {
		}
	}
	wg.Wait()
}

// TestNewIteratorConcurrency throws "fatal error: concurrent map writes" when fast node is enabled
func TestNewIteratorConcurrency(t *testing.T) {
	if testing.Short() {
		t.Skip("skipping test in short mode.")
	}
	tree := setupMutableTree(t, true)
	for i := 0; i < 100; i++ {
		wg := new(sync.WaitGroup)
		it := NewIterator(nil, nil, true, tree.ImmutableTree)
		for j := 0; j < maxIterator; j++ {
			wg.Add(1)
			go func(i, j int) {
				defer wg.Done()
				_, err := tree.Set([]byte(fmt.Sprintf("%d%d", i, j)), iavlrand.RandBytes(1))
				require.NoError(t, err)
			}(i, j)
		}
		for ; it.Valid(); it.Next() {
		}
		wg.Wait()
	}
}

func TestDelete(t *testing.T) {
	tree := setupMutableTree(t, false)

<<<<<<< HEAD
	tree.set([]byte("k1"), []byte("Fred"))
	_, version, err := tree.SaveVersion()
=======
	_, err := tree.set([]byte("k1"), []byte("Fred"))
	require.NoError(t, err)
	hash, version, err := tree.SaveVersion()
>>>>>>> 6ecc833c
	require.NoError(t, err)
	_, _, err = tree.SaveVersion()
	require.NoError(t, err)

	require.NoError(t, tree.DeleteVersionsTo(version))

	proof, err := tree.GetVersionedProof([]byte("k1"), version)
	require.EqualError(t, err, ErrVersionDoesNotExist.Error())
	require.Nil(t, proof)

<<<<<<< HEAD
=======
	key := tree.ndb.rootKey(version)
	err = tree.ndb.db.Set(key, hash)
	require.NoError(t, err)

>>>>>>> 6ecc833c
	proof, err = tree.GetVersionedProof([]byte("k1"), version+1)
	require.Nil(t, err)
	require.Equal(t, 0, bytes.Compare([]byte("Fred"), proof.GetExist().Value))
}

func TestGetRemove(t *testing.T) {
	require := require.New(t)
	tree := setupMutableTree(t, false)
	testGet := func(exists bool) {
		v, err := tree.Get(tKey1)
		require.NoError(err)
		if exists {
			require.Equal(tVal1, v, "key should exist")
		} else {
			require.Nil(v, "key should not exist")
		}
	}

	testGet(false)

	ok, err := tree.Set(tKey1, tVal1)
	require.NoError(err)
	require.False(ok, "new key set: nothing to update")

	// add second key to avoid tree.root removal
	ok, err = tree.Set(tKey2, tVal2)
	require.NoError(err)
	require.False(ok, "new key set: nothing to update")

	testGet(true)

	// Save to tree.ImmutableTree
	_, version, err := tree.SaveVersion()
	require.NoError(err)
	require.Equal(int64(1), version)

	testGet(true)

	v, ok, err := tree.Remove(tKey1)
	require.NoError(err)
	require.True(ok, "key should be removed")
	require.Equal(tVal1, v, "key should exist")

	testGet(false)
}

func TestTraverse(t *testing.T) {
	tree := setupMutableTree(t, false)

	for i := 0; i < 6; i++ {
		_, err := tree.set([]byte(fmt.Sprintf("k%d", i)), []byte(fmt.Sprintf("v%d", i)))
		require.NoError(t, err)
	}

	require.Equal(t, 11, tree.nodeSize(), "Size of tree unexpected")
}

func TestMutableTree_DeleteVersionsTo(t *testing.T) {
	tree := setupMutableTree(t, false)

	type entry struct {
		key   []byte
		value []byte
	}

	versionEntries := make(map[int64][]entry)

	// create 10 tree versions, each with 1000 random key/value entries
	for i := 0; i < 10; i++ {
		entries := make([]entry, 1000)

		for j := 0; j < 1000; j++ {
			k := iavlrand.RandBytes(10)
			v := iavlrand.RandBytes(10)

			entries[j] = entry{k, v}
			_, err := tree.Set(k, v)
			require.NoError(t, err)
		}

		_, v, err := tree.SaveVersion()
		require.NoError(t, err)

		versionEntries[v] = entries
	}

	// delete even versions
	versionToDelete := int64(8)
	require.NoError(t, tree.DeleteVersionsTo(versionToDelete))

	// ensure even versions have been deleted
	for v := int64(1); v <= versionToDelete; v++ {
<<<<<<< HEAD
=======
		// require.False(t, tree.versions[v])

>>>>>>> 6ecc833c
		_, err := tree.LoadVersion(v)
		require.Error(t, err)
	}

	// ensure odd number versions exist and we can query for all set entries
	for _, v := range []int64{9, 10} {
<<<<<<< HEAD
=======
		// require.True(t, tree.versions[v])

>>>>>>> 6ecc833c
		_, err := tree.LoadVersion(v)
		require.NoError(t, err)

		for _, e := range versionEntries[v] {
			val, err := tree.Get(e.key)
			require.NoError(t, err)
			if !bytes.Equal(e.value, val) {
				t.Log(val)
			}
			// require.Equal(t, e.value, val)
		}
	}
}

func TestMutableTree_LoadVersion_Empty(t *testing.T) {
	tree := setupMutableTree(t, false)

	version, err := tree.LoadVersion(0)
	require.NoError(t, err)
	assert.EqualValues(t, 0, version)

	version, err = tree.LoadVersion(-1)
	require.NoError(t, err)
	assert.EqualValues(t, 0, version)

	_, err = tree.LoadVersion(3)
	require.Error(t, err)
}

func TestMutableTree_InitialVersion(t *testing.T) {
	memDB := db.NewMemDB()
	tree, err := NewMutableTreeWithOpts(memDB, 0, &Options{InitialVersion: 9}, false)
	require.NoError(t, err)

	_, err = tree.Set([]byte("a"), []byte{0x01})
	require.NoError(t, err)
	_, version, err := tree.SaveVersion()
	require.NoError(t, err)
	assert.EqualValues(t, 9, version)

	_, err = tree.Set([]byte("b"), []byte{0x02})
	require.NoError(t, err)
	_, version, err = tree.SaveVersion()
	require.NoError(t, err)
	assert.EqualValues(t, 10, version)

	// Reloading the tree with the same initial version is fine
	tree, err = NewMutableTreeWithOpts(memDB, 0, &Options{InitialVersion: 9}, false)
	require.NoError(t, err)
	version, err = tree.Load()
	require.NoError(t, err)
	assert.EqualValues(t, 10, version)

	// Reloading the tree with an initial version beyond the lowest should error
	tree, err = NewMutableTreeWithOpts(memDB, 0, &Options{InitialVersion: 10}, false)
	require.NoError(t, err)
	_, err = tree.Load()
	require.Error(t, err)

	// Reloading the tree with a lower initial version is fine, and new versions can be produced
	tree, err = NewMutableTreeWithOpts(memDB, 0, &Options{InitialVersion: 3}, false)
	require.NoError(t, err)
	version, err = tree.Load()
	require.NoError(t, err)
	assert.EqualValues(t, 10, version)

	_, err = tree.Set([]byte("c"), []byte{0x03})
	require.NoError(t, err)
	_, version, err = tree.SaveVersion()
	require.NoError(t, err)
	assert.EqualValues(t, 11, version)
}

func TestMutableTree_SetInitialVersion(t *testing.T) {
	tree := setupMutableTree(t, false)
	tree.SetInitialVersion(9)

	_, err := tree.Set([]byte("a"), []byte{0x01})
	require.NoError(t, err)
	_, version, err := tree.SaveVersion()
	require.NoError(t, err)
	assert.EqualValues(t, 9, version)
}

func BenchmarkMutableTree_Set(b *testing.B) {
	db, err := db.NewDB("test", db.MemDBBackend, "")
	require.NoError(b, err)
	t, err := NewMutableTree(db, 100000, false)
	require.NoError(b, err)
	for i := 0; i < 1000000; i++ {
		_, err = t.Set(iavlrand.RandBytes(10), []byte{})
		require.NoError(b, err)
	}
	b.ReportAllocs()
	runtime.GC()

	b.ResetTimer()

	for i := 0; i < b.N; i++ {
		_, err = t.Set(iavlrand.RandBytes(10), []byte{})
		require.NoError(b, err)
	}
}

func prepareTree(t *testing.T) *MutableTree {
	mdb := db.NewMemDB()
	tree, err := NewMutableTree(mdb, 1000, false)
	require.NoError(t, err)
	for i := 0; i < 100; i++ {
		_, err = tree.Set([]byte{byte(i)}, []byte("a"))
		require.NoError(t, err)
	}
	_, ver, err := tree.SaveVersion()
	require.True(t, ver == 1)
	require.NoError(t, err)
	for i := 0; i < 100; i++ {
		_, err = tree.Set([]byte{byte(i)}, []byte("b"))
		require.NoError(t, err)
	}
	_, ver, err = tree.SaveVersion()
	require.True(t, ver == 2)
	require.NoError(t, err)

	newTree, err := NewMutableTree(mdb, 1000, false)
	require.NoError(t, err)

	return newTree
}

func TestMutableTree_VersionExists(t *testing.T) {
	tree := prepareTree(t)
	require.True(t, tree.VersionExists(1))
	require.True(t, tree.VersionExists(2))
	require.False(t, tree.VersionExists(3))
}

func checkGetVersioned(t *testing.T, tree *MutableTree, version int64, key, value []byte) {
	val, err := tree.GetVersioned(key, version)
	require.NoError(t, err)
	require.True(t, bytes.Equal(val, value))
}

func TestMutableTree_GetVersioned(t *testing.T) {
	tree := prepareTree(t)
	ver, err := tree.LoadVersion(1)
	require.True(t, ver == 2)
	require.NoError(t, err)
	// check key of unloaded version
	checkGetVersioned(t, tree, 1, []byte{1}, []byte("a"))
	checkGetVersioned(t, tree, 2, []byte{1}, []byte("b"))
	checkGetVersioned(t, tree, 3, []byte{1}, nil)

	tree = prepareTree(t)
	ver, err = tree.LoadVersion(2)
	require.True(t, ver == 2)
	require.NoError(t, err)
	checkGetVersioned(t, tree, 1, []byte{1}, []byte("a"))
	checkGetVersioned(t, tree, 2, []byte{1}, []byte("b"))
	checkGetVersioned(t, tree, 3, []byte{1}, nil)
}

func TestMutableTree_DeleteVersion(t *testing.T) {
	tree := prepareTree(t)
	ver, err := tree.LoadVersion(2)
	require.True(t, ver == 2)
	require.NoError(t, err)

	require.NoError(t, tree.DeleteVersionsTo(1))

	require.False(t, tree.VersionExists(1))
	require.True(t, tree.VersionExists(2))
	require.False(t, tree.VersionExists(3))

	// cannot delete latest version
	require.Error(t, tree.DeleteVersionsTo(2))
}

func TestMutableTree_LazyLoadVersionWithEmptyTree(t *testing.T) {
	mdb := db.NewMemDB()
	tree, err := NewMutableTree(mdb, 1000, false)
	require.NoError(t, err)
	_, v1, err := tree.SaveVersion()
	require.NoError(t, err)

	newTree1, err := NewMutableTree(mdb, 1000, false)
	require.NoError(t, err)
	v2, err := newTree1.LoadVersion(1)
	require.NoError(t, err)
	require.True(t, v1 == v2)

	newTree2, err := NewMutableTree(mdb, 1000, false)
	require.NoError(t, err)
	v2, err = newTree1.LoadVersion(1)
	require.NoError(t, err)
	require.True(t, v1 == v2)

	require.True(t, newTree1.root == newTree2.root)
}

func TestMutableTree_SetSimple(t *testing.T) {
	mdb := db.NewMemDB()
	tree, err := NewMutableTree(mdb, 0, false)
	require.NoError(t, err)

	const testKey1 = "a"
	const testVal1 = "test"

	isUpdated, err := tree.Set([]byte(testKey1), []byte(testVal1))
	require.NoError(t, err)
	require.False(t, isUpdated)

	fastValue, err := tree.Get([]byte(testKey1))
	require.NoError(t, err)
	_, regularValue, err := tree.GetWithIndex([]byte(testKey1))
	require.NoError(t, err)

	require.Equal(t, []byte(testVal1), fastValue)
	require.Equal(t, []byte(testVal1), regularValue)

	fastNodeAdditions := tree.getUnsavedFastNodeAdditions()
	require.Equal(t, 1, len(fastNodeAdditions))

	fastNodeAddition := fastNodeAdditions[testKey1]
	require.Equal(t, []byte(testKey1), fastNodeAddition.GetKey())
	require.Equal(t, []byte(testVal1), fastNodeAddition.GetValue())
	require.Equal(t, int64(1), fastNodeAddition.GetVersionLastUpdatedAt())
}

func TestMutableTree_SetTwoKeys(t *testing.T) {
	tree := setupMutableTree(t, false)

	const testKey1 = "a"
	const testVal1 = "test"

	const testKey2 = "b"
	const testVal2 = "test2"

	isUpdated, err := tree.Set([]byte(testKey1), []byte(testVal1))
	require.NoError(t, err)
	require.False(t, isUpdated)

	isUpdated, err = tree.Set([]byte(testKey2), []byte(testVal2))
	require.NoError(t, err)
	require.False(t, isUpdated)

	fastValue, err := tree.Get([]byte(testKey1))
	require.NoError(t, err)
	_, regularValue, err := tree.GetWithIndex([]byte(testKey1))
	require.NoError(t, err)
	require.Equal(t, []byte(testVal1), fastValue)
	require.Equal(t, []byte(testVal1), regularValue)

	fastValue2, err := tree.Get([]byte(testKey2))
	require.NoError(t, err)
	_, regularValue2, err := tree.GetWithIndex([]byte(testKey2))
	require.NoError(t, err)
	require.Equal(t, []byte(testVal2), fastValue2)
	require.Equal(t, []byte(testVal2), regularValue2)

	fastNodeAdditions := tree.getUnsavedFastNodeAdditions()
	require.Equal(t, 2, len(fastNodeAdditions))

	fastNodeAddition := fastNodeAdditions[testKey1]
	require.Equal(t, []byte(testKey1), fastNodeAddition.GetKey())
	require.Equal(t, []byte(testVal1), fastNodeAddition.GetValue())
	require.Equal(t, int64(1), fastNodeAddition.GetVersionLastUpdatedAt())

	fastNodeAddition = fastNodeAdditions[testKey2]
	require.Equal(t, []byte(testKey2), fastNodeAddition.GetKey())
	require.Equal(t, []byte(testVal2), fastNodeAddition.GetValue())
	require.Equal(t, int64(1), fastNodeAddition.GetVersionLastUpdatedAt())
}

func TestMutableTree_SetOverwrite(t *testing.T) {
	tree := setupMutableTree(t, false)
	const testKey1 = "a"
	const testVal1 = "test"
	const testVal2 = "test2"

	isUpdated, err := tree.Set([]byte(testKey1), []byte(testVal1))
	require.NoError(t, err)
	require.False(t, isUpdated)

	isUpdated, err = tree.Set([]byte(testKey1), []byte(testVal2))
	require.NoError(t, err)
	require.True(t, isUpdated)

	fastValue, err := tree.Get([]byte(testKey1))
	require.NoError(t, err)
	_, regularValue, err := tree.GetWithIndex([]byte(testKey1))
	require.NoError(t, err)
	require.Equal(t, []byte(testVal2), fastValue)
	require.Equal(t, []byte(testVal2), regularValue)

	fastNodeAdditions := tree.getUnsavedFastNodeAdditions()
	require.Equal(t, 1, len(fastNodeAdditions))

	fastNodeAddition := fastNodeAdditions[testKey1]
	require.Equal(t, []byte(testKey1), fastNodeAddition.GetKey())
	require.Equal(t, []byte(testVal2), fastNodeAddition.GetValue())
	require.Equal(t, int64(1), fastNodeAddition.GetVersionLastUpdatedAt())
}

func TestMutableTree_SetRemoveSet(t *testing.T) {
	tree := setupMutableTree(t, false)
	const testKey1 = "a"
	const testVal1 = "test"

	// Set 1
	isUpdated, err := tree.Set([]byte(testKey1), []byte(testVal1))
	require.NoError(t, err)
	require.False(t, isUpdated)

	fastValue, err := tree.Get([]byte(testKey1))
	require.NoError(t, err)
	_, regularValue, err := tree.GetWithIndex([]byte(testKey1))
	require.NoError(t, err)
	require.Equal(t, []byte(testVal1), fastValue)
	require.Equal(t, []byte(testVal1), regularValue)

	fastNodeAdditions := tree.getUnsavedFastNodeAdditions()
	require.Equal(t, 1, len(fastNodeAdditions))

	fastNodeAddition := fastNodeAdditions[testKey1]
	require.Equal(t, []byte(testKey1), fastNodeAddition.GetKey())
	require.Equal(t, []byte(testVal1), fastNodeAddition.GetValue())
	require.Equal(t, int64(1), fastNodeAddition.GetVersionLastUpdatedAt())

	// Remove
	removedVal, isRemoved, err := tree.Remove([]byte(testKey1))
	require.NoError(t, err)
	require.NotNil(t, removedVal)
	require.True(t, isRemoved)

	fastNodeAdditions = tree.getUnsavedFastNodeAdditions()
	require.Equal(t, 0, len(fastNodeAdditions))

	fastNodeRemovals := tree.getUnsavedFastNodeRemovals()
	require.Equal(t, 1, len(fastNodeRemovals))

	fastValue, err = tree.Get([]byte(testKey1))
	require.NoError(t, err)
	_, regularValue, err = tree.GetWithIndex([]byte(testKey1))
	require.NoError(t, err)
	require.Nil(t, fastValue)
	require.Nil(t, regularValue)

	// Set 2
	isUpdated, err = tree.Set([]byte(testKey1), []byte(testVal1))
	require.NoError(t, err)
	require.False(t, isUpdated)

	fastValue, err = tree.Get([]byte(testKey1))
	require.NoError(t, err)
	_, regularValue, err = tree.GetWithIndex([]byte(testKey1))
	require.NoError(t, err)
	require.Equal(t, []byte(testVal1), fastValue)
	require.Equal(t, []byte(testVal1), regularValue)

	fastNodeAdditions = tree.getUnsavedFastNodeAdditions()
	require.Equal(t, 1, len(fastNodeAdditions))

	fastNodeAddition = fastNodeAdditions[testKey1]
	require.Equal(t, []byte(testKey1), fastNodeAddition.GetKey())
	require.Equal(t, []byte(testVal1), fastNodeAddition.GetValue())
	require.Equal(t, int64(1), fastNodeAddition.GetVersionLastUpdatedAt())

	fastNodeRemovals = tree.getUnsavedFastNodeRemovals()
	require.Equal(t, 0, len(fastNodeRemovals))
}

func TestMutableTree_FastNodeIntegration(t *testing.T) {
	mdb := db.NewMemDB()
	tree, err := NewMutableTree(mdb, 1000, false)
	require.NoError(t, err)

	const key1 = "a"
	const key2 = "b"
	const key3 = "c"

	const testVal1 = "test"
	const testVal2 = "test2"

	// Set key1
	res, err := tree.Set([]byte(key1), []byte(testVal1))
	require.NoError(t, err)
	require.False(t, res)

	unsavedNodeAdditions := tree.getUnsavedFastNodeAdditions()
	require.Equal(t, len(unsavedNodeAdditions), 1)

	// Set key2
	res, err = tree.Set([]byte(key2), []byte(testVal1))
	require.NoError(t, err)
	require.False(t, res)

	unsavedNodeAdditions = tree.getUnsavedFastNodeAdditions()
	require.Equal(t, len(unsavedNodeAdditions), 2)

	// Set key3
	res, err = tree.Set([]byte(key3), []byte(testVal1))
	require.NoError(t, err)
	require.False(t, res)

	unsavedNodeAdditions = tree.getUnsavedFastNodeAdditions()
	require.Equal(t, len(unsavedNodeAdditions), 3)

	// Set key3 with new value
	res, err = tree.Set([]byte(key3), []byte(testVal2))
	require.NoError(t, err)
	require.True(t, res)

	unsavedNodeAdditions = tree.getUnsavedFastNodeAdditions()
	require.Equal(t, len(unsavedNodeAdditions), 3)

	// Remove key2
	removedVal, isRemoved, err := tree.Remove([]byte(key2))
	require.NoError(t, err)
	require.True(t, isRemoved)
	require.Equal(t, []byte(testVal1), removedVal)

	unsavedNodeAdditions = tree.getUnsavedFastNodeAdditions()
	require.Equal(t, len(unsavedNodeAdditions), 2)

	unsavedNodeRemovals := tree.getUnsavedFastNodeRemovals()
	require.Equal(t, len(unsavedNodeRemovals), 1)

	// Save
	_, _, err = tree.SaveVersion()
	require.NoError(t, err)

	unsavedNodeAdditions = tree.getUnsavedFastNodeAdditions()
	require.Equal(t, len(unsavedNodeAdditions), 0)

	unsavedNodeRemovals = tree.getUnsavedFastNodeRemovals()
	require.Equal(t, len(unsavedNodeRemovals), 0)

	// Load
	t2, err := NewMutableTree(mdb, 0, false)
	require.NoError(t, err)

	_, err = t2.Load()
	require.NoError(t, err)

	// Get and GetFast
	fastValue, err := t2.Get([]byte(key1))
	require.NoError(t, err)
	_, regularValue, err := tree.GetWithIndex([]byte(key1))
	require.NoError(t, err)
	require.Equal(t, []byte(testVal1), fastValue)
	require.Equal(t, []byte(testVal1), regularValue)

	fastValue, err = t2.Get([]byte(key2))
	require.NoError(t, err)
	_, regularValue, err = t2.GetWithIndex([]byte(key2))
	require.NoError(t, err)
	require.Nil(t, fastValue)
	require.Nil(t, regularValue)

	fastValue, err = t2.Get([]byte(key3))
	require.NoError(t, err)
	_, regularValue, err = tree.GetWithIndex([]byte(key3))
	require.NoError(t, err)
	require.Equal(t, []byte(testVal2), fastValue)
	require.Equal(t, []byte(testVal2), regularValue)
}

func TestIterate_MutableTree_Unsaved(t *testing.T) {
	tree, mirror := getRandomizedTreeAndMirror(t)
	assertMutableMirrorIterate(t, tree, mirror)
}

func TestIterate_MutableTree_Saved(t *testing.T) {
	tree, mirror := getRandomizedTreeAndMirror(t)

	_, _, err := tree.SaveVersion()
	require.NoError(t, err)

	assertMutableMirrorIterate(t, tree, mirror)
}

func TestIterate_MutableTree_Unsaved_NextVersion(t *testing.T) {
	tree, mirror := getRandomizedTreeAndMirror(t)

	_, _, err := tree.SaveVersion()
	require.NoError(t, err)

	assertMutableMirrorIterate(t, tree, mirror)

	randomizeTreeAndMirror(t, tree, mirror)

	assertMutableMirrorIterate(t, tree, mirror)
}

func TestIterator_MutableTree_Invalid(t *testing.T) {
	tree, err := getTestTree(0)
	require.NoError(t, err)

	itr, err := tree.Iterator([]byte("a"), []byte("b"), true)
	require.NoError(t, err)
	require.NotNil(t, itr)
	require.False(t, itr.Valid())
}

func TestUpgradeStorageToFast_LatestVersion_Success(t *testing.T) {
	// Setup
	db := db.NewMemDB()
	tree, err := NewMutableTree(db, 1000, false)
	require.NoError(t, err)

	// Default version when storage key does not exist in the db
	isFastCacheEnabled, err := tree.IsFastCacheEnabled()
	require.NoError(t, err)
	require.False(t, isFastCacheEnabled)

	mirror := make(map[string]string)
	// Fill with some data
	randomizeTreeAndMirror(t, tree, mirror)

	// Enable fast storage
	isUpgradeable, err := tree.IsUpgradeable()
	require.True(t, isUpgradeable)
	require.NoError(t, err)
	enabled, err := tree.enableFastStorageAndCommitIfNotEnabled()
	require.NoError(t, err)
	require.True(t, enabled)
	isUpgradeable, err = tree.IsUpgradeable()
	require.False(t, isUpgradeable)
	require.NoError(t, err)

	isFastCacheEnabled, err = tree.IsFastCacheEnabled()
	require.NoError(t, err)
	require.True(t, isFastCacheEnabled)
}

func TestUpgradeStorageToFast_AlreadyUpgraded_Success(t *testing.T) {
	// Setup
	db := db.NewMemDB()
	tree, err := NewMutableTree(db, 1000, false)
	require.NoError(t, err)

	// Default version when storage key does not exist in the db
	isFastCacheEnabled, err := tree.IsFastCacheEnabled()
	require.NoError(t, err)
	require.False(t, isFastCacheEnabled)

	mirror := make(map[string]string)
	// Fill with some data
	randomizeTreeAndMirror(t, tree, mirror)

	// Enable fast storage
	isUpgradeable, err := tree.IsUpgradeable()
	require.True(t, isUpgradeable)
	require.NoError(t, err)
	enabled, err := tree.enableFastStorageAndCommitIfNotEnabled()
	require.NoError(t, err)
	require.True(t, enabled)
	isFastCacheEnabled, err = tree.IsFastCacheEnabled()
	require.NoError(t, err)
	require.True(t, isFastCacheEnabled)
	isUpgradeable, err = tree.IsUpgradeable()
	require.False(t, isUpgradeable)
	require.NoError(t, err)

	// Test enabling fast storage when already enabled
	enabled, err = tree.enableFastStorageAndCommitIfNotEnabled()
	require.NoError(t, err)
	require.False(t, enabled)
	isFastCacheEnabled, err = tree.IsFastCacheEnabled()
	require.NoError(t, err)
	require.True(t, isFastCacheEnabled)
}

func TestUpgradeStorageToFast_DbErrorConstructor_Failure(t *testing.T) {
	ctrl := gomock.NewController(t)
	dbMock := mock.NewMockDB(ctrl)
	rIterMock := mock.NewMockIterator(ctrl)

	// rIterMock is used to get the latest version from disk. We are mocking that rIterMock returns latestTreeVersion from disk
	rIterMock.EXPECT().Valid().Return(true).Times(1)
	rIterMock.EXPECT().Key().Return(nodeKeyFormat.Key(1))
	rIterMock.EXPECT().Close().Return(nil).Times(1)

	expectedError := errors.New("some db error")

	dbMock.EXPECT().Get(gomock.Any()).Return(nil, expectedError).Times(1)
	dbMock.EXPECT().NewBatch().Return(nil).Times(1)
	dbMock.EXPECT().ReverseIterator(gomock.Any(), gomock.Any()).Return(rIterMock, nil).Times(1)

	tree, err := NewMutableTree(dbMock, 0, false)
	require.Nil(t, err)
	require.NotNil(t, tree)

	isFastCacheEnabled, err := tree.IsFastCacheEnabled()
	require.NoError(t, err)
	require.False(t, isFastCacheEnabled)
}

func TestUpgradeStorageToFast_DbErrorEnableFastStorage_Failure(t *testing.T) {
	ctrl := gomock.NewController(t)
	dbMock := mock.NewMockDB(ctrl)
	rIterMock := mock.NewMockIterator(ctrl)

	// rIterMock is used to get the latest version from disk. We are mocking that rIterMock returns latestTreeVersion from disk
	rIterMock.EXPECT().Valid().Return(true).Times(1)
	rIterMock.EXPECT().Key().Return(nodeKeyFormat.Key(1))
	rIterMock.EXPECT().Close().Return(nil).Times(1)

	expectedError := errors.New("some db error")

	batchMock := mock.NewMockBatch(ctrl)

	dbMock.EXPECT().Get(gomock.Any()).Return(nil, nil).Times(1)
	dbMock.EXPECT().NewBatch().Return(batchMock).Times(1)
	dbMock.EXPECT().ReverseIterator(gomock.Any(), gomock.Any()).Return(rIterMock, nil).Times(1)

	iterMock := mock.NewMockIterator(ctrl)
	dbMock.EXPECT().Iterator(gomock.Any(), gomock.Any()).Return(iterMock, nil)
	iterMock.EXPECT().Error()
	iterMock.EXPECT().Valid().Times(2)
	iterMock.EXPECT().Close()

	batchMock.EXPECT().Set(gomock.Any(), gomock.Any()).Return(expectedError).Times(1)

	tree, err := NewMutableTree(dbMock, 0, false)
	require.Nil(t, err)
	require.NotNil(t, tree)

	isFastCacheEnabled, err := tree.IsFastCacheEnabled()
	require.NoError(t, err)
	require.False(t, isFastCacheEnabled)

	enabled, err := tree.enableFastStorageAndCommitIfNotEnabled()
	require.ErrorIs(t, err, expectedError)
	require.False(t, enabled)

	isFastCacheEnabled, err = tree.IsFastCacheEnabled()
	require.NoError(t, err)
	require.False(t, isFastCacheEnabled)
}

func TestFastStorageReUpgradeProtection_NoForceUpgrade_Success(t *testing.T) {
	ctrl := gomock.NewController(t)
	dbMock := mock.NewMockDB(ctrl)
	rIterMock := mock.NewMockIterator(ctrl)

	// We are trying to test downgrade and re-upgrade protection
	// We need to set up a state where latest fast storage version is equal to latest tree version
	const latestFastStorageVersionOnDisk = 1
	const latestTreeVersion = latestFastStorageVersionOnDisk

	// Setup fake reverse iterator db to traverse root versions, called by ndb's getLatestVersion
	expectedStorageVersion := []byte(fastStorageVersionValue + fastStorageVersionDelimiter + strconv.Itoa(latestFastStorageVersionOnDisk))

	// rIterMock is used to get the latest version from disk. We are mocking that rIterMock returns latestTreeVersion from disk
	rIterMock.EXPECT().Valid().Return(true).Times(1)
	rIterMock.EXPECT().Key().Return(nodeKeyFormat.Key(1))
	rIterMock.EXPECT().Close().Return(nil).Times(1)

	batchMock := mock.NewMockBatch(ctrl)

	dbMock.EXPECT().Get(gomock.Any()).Return(expectedStorageVersion, nil).Times(1)
	dbMock.EXPECT().NewBatch().Return(batchMock).Times(1)
	dbMock.EXPECT().ReverseIterator(gomock.Any(), gomock.Any()).Return(rIterMock, nil).Times(1) // called to get latest version

	tree, err := NewMutableTree(dbMock, 0, false)
	require.Nil(t, err)
	require.NotNil(t, tree)

	// Pretend that we called Load and have the latest state in the tree
	tree.version = latestTreeVersion
	latestVersion, err := tree.ndb.getLatestVersion()
	require.NoError(t, err)
	require.Equal(t, latestVersion, int64(latestTreeVersion))

	// Ensure that the right branch of enableFastStorageAndCommitIfNotEnabled will be triggered
	isFastCacheEnabled, err := tree.IsFastCacheEnabled()
	require.NoError(t, err)
	require.True(t, isFastCacheEnabled)
	shouldForce, err := tree.ndb.shouldForceFastStorageUpgrade()
	require.False(t, shouldForce)
	require.NoError(t, err)

	enabled, err := tree.enableFastStorageAndCommitIfNotEnabled()
	require.NoError(t, err)
	require.False(t, enabled)
}

func TestFastStorageReUpgradeProtection_ForceUpgradeFirstTime_NoForceSecondTime_Success(t *testing.T) {
	ctrl := gomock.NewController(t)
	dbMock := mock.NewMockDB(ctrl)
	batchMock := mock.NewMockBatch(ctrl)
	iterMock := mock.NewMockIterator(ctrl)
	rIterMock := mock.NewMockIterator(ctrl)

	// We are trying to test downgrade and re-upgrade protection
	// We need to set up a state where latest fast storage version is of a lower version
	// than tree version
	const latestFastStorageVersionOnDisk = 1
	const latestTreeVersion = latestFastStorageVersionOnDisk + 1

	// Setup db for iterator and reverse iterator mocks
	expectedStorageVersion := []byte(fastStorageVersionValue + fastStorageVersionDelimiter + strconv.Itoa(latestFastStorageVersionOnDisk))

	// Setup fake reverse iterator db to traverse root versions, called by ndb's getLatestVersion
	// rItr, err := db.ReverseIterator(rootKeyFormat.Key(1), rootKeyFormat.Key(latestTreeVersion + 1))
	// require.NoError(t, err)

	// dbMock represents the underlying database under the hood of nodeDB
	dbMock.EXPECT().Get(gomock.Any()).Return(expectedStorageVersion, nil).Times(1)
	dbMock.EXPECT().NewBatch().Return(batchMock).Times(3)
	dbMock.EXPECT().ReverseIterator(gomock.Any(), gomock.Any()).Return(rIterMock, nil).Times(1) // called to get latest version
	startFormat := fastKeyFormat.Key()
	endFormat := fastKeyFormat.Key()
	endFormat[0]++
	dbMock.EXPECT().Iterator(startFormat, endFormat).Return(iterMock, nil).Times(1)

	// rIterMock is used to get the latest version from disk. We are mocking that rIterMock returns latestTreeVersion from disk
	rIterMock.EXPECT().Valid().Return(true).Times(1)
	rIterMock.EXPECT().Key().Return(nodeKeyFormat.Key(latestTreeVersion))
	rIterMock.EXPECT().Close().Return(nil).Times(1)

	fastNodeKeyToDelete := []byte("some_key")

	// batchMock represents a structure that receives all the updates related to
	// upgrade and then commits them all in the end.
	updatedExpectedStorageVersion := make([]byte, len(expectedStorageVersion))
	copy(updatedExpectedStorageVersion, expectedStorageVersion)
	updatedExpectedStorageVersion[len(updatedExpectedStorageVersion)-1]++
	batchMock.EXPECT().Delete(fastKeyFormat.Key(fastNodeKeyToDelete)).Return(nil).Times(1)
	batchMock.EXPECT().Set(metadataKeyFormat.Key([]byte(storageVersionKey)), updatedExpectedStorageVersion).Return(nil).Times(1)
	batchMock.EXPECT().Write().Return(nil).Times(2)
	batchMock.EXPECT().Close().Return(nil).Times(2)

	// iterMock is used to mock the underlying db iterator behing fast iterator
	// Here, we want to mock the behavior of deleting fast nodes from disk when
	// force upgrade is detected.
	iterMock.EXPECT().Valid().Return(true).Times(1)
	iterMock.EXPECT().Error().Return(nil).Times(1)
	iterMock.EXPECT().Key().Return(fastKeyFormat.Key(fastNodeKeyToDelete)).Times(1)
	// encode value
	var buf bytes.Buffer
	testValue := "test_value"
	buf.Grow(encoding.EncodeVarintSize(int64(latestFastStorageVersionOnDisk)) + encoding.EncodeBytesSize([]byte(testValue)))
	err := encoding.EncodeVarint(&buf, int64(latestFastStorageVersionOnDisk))
	require.NoError(t, err)
	err = encoding.EncodeBytes(&buf, []byte(testValue))
	require.NoError(t, err)
	iterMock.EXPECT().Value().Return(buf.Bytes()).Times(1) // this is encoded as version 1 with value "2"
	iterMock.EXPECT().Valid().Return(true).Times(1)
	// Call Next at the end of loop iteration
	iterMock.EXPECT().Next().Return().Times(1)
	iterMock.EXPECT().Error().Return(nil).Times(1)
	iterMock.EXPECT().Valid().Return(false).Times(1)
	// Call Valid after first iteraton
	iterMock.EXPECT().Valid().Return(false).Times(1)
	iterMock.EXPECT().Close().Return(nil).Times(1)

	tree, err := NewMutableTree(dbMock, 0, false)
	require.Nil(t, err)
	require.NotNil(t, tree)

	// Pretend that we called Load and have the latest state in the tree
	tree.version = latestTreeVersion
	latestVersion, err := tree.ndb.getLatestVersion()
	require.NoError(t, err)
	require.Equal(t, latestVersion, int64(latestTreeVersion))

	// Ensure that the right branch of enableFastStorageAndCommitIfNotEnabled will be triggered
	isFastCacheEnabled, err := tree.IsFastCacheEnabled()
	require.NoError(t, err)
	require.True(t, isFastCacheEnabled)
	shouldForce, err := tree.ndb.shouldForceFastStorageUpgrade()
	require.True(t, shouldForce)
	require.NoError(t, err)

	// Actual method under test
	enabled, err := tree.enableFastStorageAndCommitIfNotEnabled()
	require.NoError(t, err)
	require.True(t, enabled)

	// Test that second time we call this, force upgrade does not happen
	enabled, err = tree.enableFastStorageAndCommitIfNotEnabled()
	require.NoError(t, err)
	require.False(t, enabled)
}

func TestUpgradeStorageToFast_Integration_Upgraded_FastIterator_Success(t *testing.T) {
	// Setup
	tree, mirror := setupTreeAndMirror(t, 100, false)

	isFastCacheEnabled, err := tree.IsFastCacheEnabled()
	require.NoError(t, err)
	require.False(t, isFastCacheEnabled)
	isUpgradeable, err := tree.IsUpgradeable()
	require.True(t, isUpgradeable)
	require.NoError(t, err)

	// Should auto enable in save version
	_, _, err = tree.SaveVersion()
	require.NoError(t, err)

	isFastCacheEnabled, err = tree.IsFastCacheEnabled()
	require.NoError(t, err)
	require.True(t, isFastCacheEnabled)
	isUpgradeable, err = tree.IsUpgradeable()
	require.False(t, isUpgradeable)
	require.NoError(t, err)

	sut, _ := NewMutableTree(tree.ndb.db, 1000, false)

	isFastCacheEnabled, err = sut.IsFastCacheEnabled()
	require.NoError(t, err)
	require.False(t, isFastCacheEnabled)
	isUpgradeable, err = sut.IsUpgradeable()
	require.False(t, isUpgradeable) // upgraded in save version
	require.NoError(t, err)

	// Load version - should auto enable fast storage
	version, err := sut.Load()
	require.NoError(t, err)

	isFastCacheEnabled, err = tree.IsFastCacheEnabled()
	require.NoError(t, err)
	require.True(t, isFastCacheEnabled)

	require.Equal(t, int64(1), version)

	// Test that upgraded mutable tree iterates as expected
	t.Run("Mutable tree", func(t *testing.T) {
		i := 0
		sut.Iterate(func(k, v []byte) bool { //nolint:errcheck
			require.Equal(t, []byte(mirror[i][0]), k)
			require.Equal(t, []byte(mirror[i][1]), v)
			i++
			return false
		})
	})

	// Test that upgraded immutable tree iterates as expected
	t.Run("Immutable tree", func(t *testing.T) {
		immutableTree, err := sut.GetImmutable(sut.version)
		require.NoError(t, err)

		i := 0
		immutableTree.Iterate(func(k, v []byte) bool { //nolint:errcheck
			require.Equal(t, []byte(mirror[i][0]), k)
			require.Equal(t, []byte(mirror[i][1]), v)
			i++
			return false
		})
	})
}

func TestUpgradeStorageToFast_Integration_Upgraded_GetFast_Success(t *testing.T) {
	// Setup
	tree, mirror := setupTreeAndMirror(t, 100, false)

	isFastCacheEnabled, err := tree.IsFastCacheEnabled()
	require.NoError(t, err)
	require.False(t, isFastCacheEnabled)
	isUpgradeable, err := tree.IsUpgradeable()
	require.True(t, isUpgradeable)
	require.NoError(t, err)

	// Should auto enable in save version
	_, _, err = tree.SaveVersion()
	require.NoError(t, err)

	isFastCacheEnabled, err = tree.IsFastCacheEnabled()
	require.NoError(t, err)
	require.True(t, isFastCacheEnabled)
	isUpgradeable, err = tree.IsUpgradeable()
	require.False(t, isUpgradeable)
	require.NoError(t, err)

	sut, _ := NewMutableTree(tree.ndb.db, 1000, false)

	isFastCacheEnabled, err = sut.IsFastCacheEnabled()
	require.NoError(t, err)
	require.False(t, isFastCacheEnabled)
	isUpgradeable, err = sut.IsUpgradeable()
	require.False(t, isUpgradeable) // upgraded in save version
	require.NoError(t, err)

	// LazyLoadVersion - should auto enable fast storage
	version, err := sut.LoadVersion(1)
	require.NoError(t, err)

	isFastCacheEnabled, err = tree.IsFastCacheEnabled()
	require.NoError(t, err)
	require.True(t, isFastCacheEnabled)

	require.Equal(t, int64(1), version)

	t.Run("Mutable tree", func(t *testing.T) {
		for _, kv := range mirror {
			v, err := sut.Get([]byte(kv[0]))
			require.NoError(t, err)
			require.Equal(t, []byte(kv[1]), v)
		}
	})

	t.Run("Immutable tree", func(t *testing.T) {
		immutableTree, err := sut.GetImmutable(sut.version)
		require.NoError(t, err)

		for _, kv := range mirror {
			v, err := immutableTree.Get([]byte(kv[0]))
			require.NoError(t, err)
			require.Equal(t, []byte(kv[1]), v)
		}
	})
}

func TestUpgradeStorageToFast_Success(t *testing.T) {
	tmpCommitGap := commitGap
	commitGap = 1000
	defer func() {
		commitGap = tmpCommitGap
	}()

	type fields struct {
		nodeCount int
	}
	tests := []struct {
		name   string
		fields fields
	}{
		{"less than commit gap", fields{nodeCount: 100}},
		{"equal to commit gap", fields{nodeCount: int(commitGap)}},
		{"great than commit gap", fields{nodeCount: int(commitGap) + 100}},
		{"two times commit gap", fields{nodeCount: int(commitGap) * 2}},
		{"two times plus commit gap", fields{nodeCount: int(commitGap)*2 + 1}},
	}

	for _, tt := range tests {
		tree, mirror := setupTreeAndMirror(t, tt.fields.nodeCount, false)
		enabled, err := tree.enableFastStorageAndCommitIfNotEnabled()
		require.Nil(t, err)
		require.True(t, enabled)
		t.Run(tt.name, func(t *testing.T) {
			i := 0
			iter := NewFastIterator(nil, nil, true, tree.ndb)
			for ; iter.Valid(); iter.Next() {
				require.Equal(t, []byte(mirror[i][0]), iter.Key())
				require.Equal(t, []byte(mirror[i][1]), iter.Value())
				i++
			}
			require.Equal(t, len(mirror), i)
		})
	}
}

func TestUpgradeStorageToFast_Delete_Stale_Success(t *testing.T) {
	// we delete fast node, in case of deadlock. we should limit the stale count lower than chBufferSize(64)
	tmpCommitGap := commitGap
	commitGap = 5
	defer func() {
		commitGap = tmpCommitGap
	}()

	valStale := "val_stale"
	addStaleKey := func(ndb *nodeDB, staleCount int) {
		keyPrefix := "key"
		for i := 0; i < staleCount; i++ {
			key := fmt.Sprintf("%s_%d", keyPrefix, i)

			node := fastnode.NewNode([]byte(key), []byte(valStale), 100)
			var buf bytes.Buffer
			buf.Grow(node.EncodedSize())
			err := node.WriteBytes(&buf)
			require.NoError(t, err)
			err = ndb.db.Set(ndb.fastNodeKey([]byte(key)), buf.Bytes())
			require.NoError(t, err)
		}
	}
	type fields struct {
		nodeCount  int
		staleCount int
	}

	tests := []struct {
		name   string
		fields fields
	}{
		{"stale less than commit gap", fields{nodeCount: 100, staleCount: 4}},
		{"stale equal to commit gap", fields{nodeCount: int(commitGap), staleCount: int(commitGap)}},
		{"stale great than commit gap", fields{nodeCount: int(commitGap) + 100, staleCount: int(commitGap)*2 - 1}},
		{"stale twice commit gap", fields{nodeCount: int(commitGap) + 100, staleCount: int(commitGap) * 2}},
		{"stale great than twice commit gap", fields{nodeCount: int(commitGap), staleCount: int(commitGap)*2 + 1}},
	}

	for _, tt := range tests {
		tree, mirror := setupTreeAndMirror(t, tt.fields.nodeCount, false)
		addStaleKey(tree.ndb, tt.fields.staleCount)
		enabled, err := tree.enableFastStorageAndCommitIfNotEnabled()
		require.Nil(t, err)
		require.True(t, enabled)
		t.Run(tt.name, func(t *testing.T) {
			i := 0
			iter := NewFastIterator(nil, nil, true, tree.ndb)
			for ; iter.Valid(); iter.Next() {
				require.Equal(t, []byte(mirror[i][0]), iter.Key())
				require.Equal(t, []byte(mirror[i][1]), iter.Value())
				i++
			}
			require.Equal(t, len(mirror), i)
		})
	}
}

func setupTreeAndMirror(t *testing.T, numEntries int, skipFastStorageUpgrade bool) (*MutableTree, [][]string) {
	db := db.NewMemDB()

	tree, _ := NewMutableTree(db, 0, skipFastStorageUpgrade)

	keyPrefix, valPrefix := "key", "val"

	mirror := make([][]string, 0, numEntries)
	for i := 0; i < numEntries; i++ {
		key := fmt.Sprintf("%s_%d", keyPrefix, i)
		val := fmt.Sprintf("%s_%d", valPrefix, i)
		mirror = append(mirror, []string{key, val})
		updated, err := tree.Set([]byte(key), []byte(val))
		require.False(t, updated)
		require.NoError(t, err)
	}

	// Delete fast nodes from database to mimic a version with no upgrade
	for i := 0; i < numEntries; i++ {
		key := fmt.Sprintf("%s_%d", keyPrefix, i)
		require.NoError(t, db.Delete(fastKeyFormat.Key([]byte(key))))
	}

	sort.Slice(mirror, func(i, j int) bool {
		return mirror[i][0] < mirror[j][0]
	})
	return tree, mirror
}

func TestNoFastStorageUpgrade_Integration_SaveVersion_Load_Get_Success(t *testing.T) {
	// Setup
	tree, mirror := setupTreeAndMirror(t, 100, true)

	isFastCacheEnabled, err := tree.IsFastCacheEnabled()
	require.NoError(t, err)
	require.False(t, isFastCacheEnabled)
	isUpgradeable, err := tree.IsUpgradeable()
	require.False(t, isUpgradeable)
	require.NoError(t, err)

	// Should Not auto enable in save version
	_, _, err = tree.SaveVersion()
	require.NoError(t, err)

	isFastCacheEnabled, err = tree.IsFastCacheEnabled()
	require.NoError(t, err)
	require.False(t, isFastCacheEnabled)
	isUpgradeable, err = tree.IsUpgradeable()
	require.False(t, isUpgradeable)
	require.NoError(t, err)

	sut, _ := NewMutableTree(tree.ndb.db, 1000, true)

	isFastCacheEnabled, err = sut.IsFastCacheEnabled()
	require.NoError(t, err)
	require.False(t, isFastCacheEnabled)
	isUpgradeable, err = sut.IsUpgradeable()
	require.False(t, isUpgradeable)
	require.NoError(t, err)

	// LazyLoadVersion - should not auto enable fast storage
	version, err := sut.LoadVersion(1)
	require.NoError(t, err)
	require.Equal(t, int64(1), version)

	isFastCacheEnabled, err = sut.IsFastCacheEnabled()
	require.NoError(t, err)
	require.False(t, isFastCacheEnabled)

	// Load - should not auto enable fast storage
	version, err = sut.Load()
	require.NoError(t, err)
	require.Equal(t, int64(1), version)

	isFastCacheEnabled, err = sut.IsFastCacheEnabled()
	require.NoError(t, err)
	require.False(t, isFastCacheEnabled)

	// LoadVersion - should not auto enable fast storage
	version, err = sut.LoadVersion(1)
	require.NoError(t, err)
	require.Equal(t, int64(1), version)

	isFastCacheEnabled, err = sut.IsFastCacheEnabled()
	require.NoError(t, err)
	require.False(t, isFastCacheEnabled)

	// LoadVersionForOverwriting - should not auto enable fast storage
	err = sut.LoadVersionForOverwriting(1)
	require.NoError(t, err)
	require.Equal(t, int64(1), version)

	isFastCacheEnabled, err = sut.IsFastCacheEnabled()
	require.NoError(t, err)
	require.False(t, isFastCacheEnabled)

	t.Run("Mutable tree", func(t *testing.T) {
		for _, kv := range mirror {
			v, err := sut.Get([]byte(kv[0]))
			require.NoError(t, err)
			require.Equal(t, []byte(kv[1]), v)
		}
	})

	t.Run("Immutable tree", func(t *testing.T) {
		immutableTree, err := sut.GetImmutable(sut.version)
		require.NoError(t, err)

		for _, kv := range mirror {
			v, err := immutableTree.Get([]byte(kv[0]))
			require.NoError(t, err)
			require.Equal(t, []byte(kv[1]), v)
		}
	})
}

func TestNoFastStorageUpgrade_Integration_SaveVersion_Load_Iterate_Success(t *testing.T) {
	// Setup
	tree, mirror := setupTreeAndMirror(t, 100, true)

	isFastCacheEnabled, err := tree.IsFastCacheEnabled()
	require.NoError(t, err)
	require.False(t, isFastCacheEnabled)
	isUpgradeable, err := tree.IsUpgradeable()
	require.False(t, isUpgradeable)
	require.NoError(t, err)

	// Should Not auto enable in save version
	_, _, err = tree.SaveVersion()
	require.NoError(t, err)

	isFastCacheEnabled, err = tree.IsFastCacheEnabled()
	require.NoError(t, err)
	require.False(t, isFastCacheEnabled)
	isUpgradeable, err = tree.IsUpgradeable()
	require.False(t, isUpgradeable)
	require.NoError(t, err)

	sut, _ := NewMutableTree(tree.ndb.db, 1000, true)

	isFastCacheEnabled, err = sut.IsFastCacheEnabled()
	require.NoError(t, err)
	require.False(t, isFastCacheEnabled)
	isUpgradeable, err = sut.IsUpgradeable()
	require.False(t, isUpgradeable)
	require.NoError(t, err)

	// Load - should not auto enable fast storage
	version, err := sut.Load()
	require.NoError(t, err)
	require.Equal(t, int64(1), version)

	isFastCacheEnabled, err = sut.IsFastCacheEnabled()
	require.NoError(t, err)
	require.False(t, isFastCacheEnabled)

	// Load - should not auto enable fast storage
	version, err = sut.Load()
	require.NoError(t, err)
	require.Equal(t, int64(1), version)

	isFastCacheEnabled, err = tree.IsFastCacheEnabled()
	require.NoError(t, err)
	require.False(t, isFastCacheEnabled)

	// Test that the mutable tree iterates as expected
	t.Run("Mutable tree", func(t *testing.T) {
		i := 0
		sut.Iterate(func(k, v []byte) bool { //nolint: errcheck
			require.Equal(t, []byte(mirror[i][0]), k)
			require.Equal(t, []byte(mirror[i][1]), v)
			i++
			return false
		})
	})

	// Test that the immutable tree iterates as expected
	t.Run("Immutable tree", func(t *testing.T) {
		immutableTree, err := sut.GetImmutable(sut.version)
		require.NoError(t, err)

		i := 0
		immutableTree.Iterate(func(k, v []byte) bool { //nolint: errcheck
			require.Equal(t, []byte(mirror[i][0]), k)
			require.Equal(t, []byte(mirror[i][1]), v)
			i++
			return false
		})
	})
}<|MERGE_RESOLUTION|>--- conflicted
+++ resolved
@@ -115,14 +115,9 @@
 func TestDelete(t *testing.T) {
 	tree := setupMutableTree(t, false)
 
-<<<<<<< HEAD
-	tree.set([]byte("k1"), []byte("Fred"))
+	_, err := tree.set([]byte("k1"), []byte("Fred"))
+	require.NoError(t, err)
 	_, version, err := tree.SaveVersion()
-=======
-	_, err := tree.set([]byte("k1"), []byte("Fred"))
-	require.NoError(t, err)
-	hash, version, err := tree.SaveVersion()
->>>>>>> 6ecc833c
 	require.NoError(t, err)
 	_, _, err = tree.SaveVersion()
 	require.NoError(t, err)
@@ -133,13 +128,6 @@
 	require.EqualError(t, err, ErrVersionDoesNotExist.Error())
 	require.Nil(t, proof)
 
-<<<<<<< HEAD
-=======
-	key := tree.ndb.rootKey(version)
-	err = tree.ndb.db.Set(key, hash)
-	require.NoError(t, err)
-
->>>>>>> 6ecc833c
 	proof, err = tree.GetVersionedProof([]byte("k1"), version+1)
 	require.Nil(t, err)
 	require.Equal(t, 0, bytes.Compare([]byte("Fred"), proof.GetExist().Value))
@@ -232,22 +220,12 @@
 
 	// ensure even versions have been deleted
 	for v := int64(1); v <= versionToDelete; v++ {
-<<<<<<< HEAD
-=======
-		// require.False(t, tree.versions[v])
-
->>>>>>> 6ecc833c
 		_, err := tree.LoadVersion(v)
 		require.Error(t, err)
 	}
 
 	// ensure odd number versions exist and we can query for all set entries
 	for _, v := range []int64{9, 10} {
-<<<<<<< HEAD
-=======
-		// require.True(t, tree.versions[v])
-
->>>>>>> 6ecc833c
 		_, err := tree.LoadVersion(v)
 		require.NoError(t, err)
 
