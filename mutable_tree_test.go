--- conflicted
+++ resolved
@@ -1028,11 +1028,7 @@
 
 func TestUpgradeStorageToFast_Integration_Upgraded_FastIterator_Success(t *testing.T) {
 	// Setup
-<<<<<<< HEAD
 	tree, mirror := setupTreeAndMirror(t, 100, false)
-=======
-	tree, mirror := setupTreeAndMirrorForUpgrade(t, 100)
->>>>>>> 1244f6b3
 
 	isFastCacheEnabled, err := tree.IsFastCacheEnabled()
 	require.NoError(t, err)
@@ -1099,11 +1095,7 @@
 
 func TestUpgradeStorageToFast_Integration_Upgraded_GetFast_Success(t *testing.T) {
 	// Setup
-<<<<<<< HEAD
 	tree, mirror := setupTreeAndMirror(t, 100, false)
-=======
-	tree, mirror := setupTreeAndMirrorForUpgrade(t, 100)
->>>>>>> 1244f6b3
 
 	isFastCacheEnabled, err := tree.IsFastCacheEnabled()
 	require.NoError(t, err)
@@ -1162,9 +1154,6 @@
 	})
 }
 
-<<<<<<< HEAD
-func setupTreeAndMirror(t *testing.T, numEntries int, skipFastStorageUpgrade bool) (*MutableTree, [][]string) {
-=======
 func TestUpgradeStorageToFast_Success(t *testing.T) {
 	tmpCommitGap := commitGap
 	commitGap = 1000
@@ -1263,7 +1252,6 @@
 }
 
 func setupTreeAndMirrorForUpgrade(t *testing.T, numEntries int) (*MutableTree, [][]string) {
->>>>>>> 1244f6b3
 	db := db.NewMemDB()
 
 	tree, _ := NewMutableTree(db, 0, skipFastStorageUpgrade)
