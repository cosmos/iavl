--- conflicted
+++ resolved
@@ -1256,12 +1256,7 @@
 
 	tree, _ := NewMutableTree(db, 0)
 
-<<<<<<< HEAD
 	var keyPrefix, valPrefix = "key", "val"
-=======
-	const numEntries = 100
-	keyPrefix, valPrefix := "key", "val"
->>>>>>> 807f8c54
 
 	mirror := make([][]string, 0, numEntries)
 	for i := 0; i < numEntries; i++ {
