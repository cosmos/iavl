# Changelog

<<<<<<< HEAD
## 0.9.1 (July 1, 2018)

IMPROVEMENTS

- RangeProof.ComputeRootHash() to compute root rather than provide as in Verify(hash)
- RangeProof.Verify\*() first require .Verify(root), which memoizes

## 0.9.0 (July 1, 2018)

BREAKING CHANGES

- RangeProof.VerifyItem doesn't require an index.
- Only return values in range when getting proof.
- Return keys as well.

BUG FIXES

- traversal bugs in traverseRange.
=======
## 0.8.1

*July 1st, 2018*

BUG FIXES

- fix bug in iterator going outside its range
>>>>>>> 2de525d0

## 0.8.0 (June 24, 2018)

BREAKING CHANGES

- Nodes are encoded using proto3/amino style integers and byte slices (ie. varints and
  varint prefixed byte slices)
- Unified RangeProof
- Proofs are encoded using Amino
- Hash function changed from RIPEMD160 to the first 20 bytes of SHA256 output

## 0.7.0 (March 21, 2018)

BREAKING CHANGES

- LoadVersion and Load return the loaded version number
    - NOTE: this behaviour was lost previously and we failed to document in changelog,
        but now it's back :)

## 0.6.1 (March 2, 2018)

IMPROVEMENT

- Remove spurious print statement from LoadVersion

## 0.6.0 (March 2, 2018)

BREAKING CHANGES

- NewTree order of arguments swapped
- int -> int64, uint64 -> int64
- NewNode takes a version
- Node serialization format changed so version is written right after size
- SaveVersion takes no args (auto increments)
- tree.Get -> tree.Get64
- nodeDB.SaveBranch does not take a callback
- orphaningTree.SaveVersion -> SaveAs
- proofInnerNode includes Version
- ReadKeyXxxProof consolidated into ReadKeyProof
- KeyAbsentProof doesn't include Version
- KeyRangeProof.Version -> Versions

FEATURES

- Implement chunking algorithm to serialize entire tree

## 0.5.0 (October 27, 2017)

First versioned release!
(Originally accidentally released as v0.2.0)
<|MERGE_RESOLUTION|>--- conflicted
+++ resolved
@@ -1,6 +1,5 @@
 # Changelog
 
-<<<<<<< HEAD
 ## 0.9.1 (July 1, 2018)
 
 IMPROVEMENTS
@@ -19,7 +18,7 @@
 BUG FIXES
 
 - traversal bugs in traverseRange.
-=======
+
 ## 0.8.1
 
 *July 1st, 2018*
@@ -27,7 +26,6 @@
 BUG FIXES
 
 - fix bug in iterator going outside its range
->>>>>>> 2de525d0
 
 ## 0.8.0 (June 24, 2018)
 
