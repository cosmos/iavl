# Changelog

## v1.2.0 May 13, 2024

### Improvements

- [#925](https://github.com/cosmos/iavl/pull/925) Add the `AsyncPruning` option to the `MutableTree` constructor to enable async pruning.

## v1.1.4 May 8, 2024

### Bug Fixes

- [#943](https://github.com/cosmos/iavl/pull/943) Fix the `WorkingHash` with the `InitialVersion` option.

## v1.1.2 April 8, 2024

### Bug Fixes

- [#928](https://github.com/cosmos/iavl/pull/928) Fix the reformatted root node issue.

## v1.1.1 March 16, 2024 (retracted)

### Bug Fixes

- [#910](https://github.com/cosmos/iavl/pull/910) Fix the reference root format from (prefix, version) to (prefix, version, nonce)

### Improvements

- [#910](https://github.com/cosmos/iavl/pull/910) Async pruning of legacy orphan nodes.

## v1.1.0 February 29, 2024 (retracted)

### API Breaking Changes

- [#874](https://github.com/cosmos/iavl/pull/874) Decouple `cosmos-db` and implement own `db` package.

## v1.0.4 May 7, 2024

### Bug Fixes

- [#943](https://github.com/cosmos/iavl/pull/943) Fix the `WorkingHash` with the `InitialVersion` option.

## v1.0.3 April 8, 2024

### Bug Fixes

- [#928](https://github.com/cosmos/iavl/pull/928) Fix the reformatted root node issue.

## v1.0.2 March 16, 2024  (retracted)

### Bug Fixes

- [#911](https://github.com/cosmos/iavl/pull/911) Fix the reference root format from (prefix, version) to (prefix, version, nonce)

### Improvements

- [#911](https://github.com/cosmos/iavl/pull/911) Async pruning of legacy orphan nodes.

## v1.0.1 February 16, 2024 (retracted)

### Improvements

- [#876](https://github.com/cosmos/iavl/pull/876) Make pruning of legacy orphan nodes asynchronous.

## v1.0.0 (October 30, 2023) (retracted)

### Improvements

- [#695](https://github.com/cosmos/iavl/pull/695) Add API `SaveChangeSet` to save the changeset as a new version.
- [#703](https://github.com/cosmos/iavl/pull/703) New APIs `NewCompressExporter`/`NewCompressImporter` to support more compact snapshot format.
- [#729](https://github.com/cosmos/iavl/pull/729) Speedup Genesis writes for IAVL, by writing in small batches.
- [#726](https://github.com/cosmos/iavl/pull/726) Make `KVPair` and `ChangeSet` serializable with protobuf.
- [#718](https://github.com/cosmos/iavl/pull/718) Fix `traverseNodes` unexpected behaviour
- [#770](https://github.com/cosmos/iavl/pull/770) Add `WorkingVersion()int64` API.

### Bug Fixes

<<<<<<< HEAD
=======
- [#943](https://github.com/cosmos/iavl/pull/943) Fix the `WorkingHash` with the `InitialVersion` option.
- [#909](https://github.com/cosmos/iavl/pull/909) Fix the reference node formats and delete legacy nodes.
>>>>>>> 57dac17f
- [#773](https://github.com/cosmos/iavl/pull/773) Fix memory leak in `Import`.
- [#801](https://github.com/cosmos/iavl/pull/801) Fix rootKey empty check by len equals 0.
- [#805](https://github.com/cosmos/iavl/pull/805) Use `sync.Map` instead of map to prevent concurrent writes at the fast node level

### Breaking Changes

- [#735](https://github.com/cosmos/iavl/pull/735) Pass logger to `NodeDB`, `MutableTree` and `ImmutableTree`
- [#646](https://github.com/cosmos/iavl/pull/646) Remove the `orphans` from the storage
- [#777](https://github.com/cosmos/iavl/pull/777) Don't return errors from ImmutableTree.Hash, NewImmutableTree
- [#815](https://github.com/cosmos/iavl/pull/815) `NewMutableTreeWithOpts` was removed in favour of accepting options via a variadic in `NewMutableTree`
- [#815](https://github.com/cosmos/iavl/pull/815) `NewImmutableTreeWithOpts` is removed in favour of accepting options via a variadic in `NewImmutableTree`
- [#646](https://github.com/cosmos/iavl/pull/646) Remove the `DeleteVersion`, `DeleteVersions`, `DeleteVersionsRange` and introduce a new endpoint of `DeleteVersionsTo` instead

## 0.20.0 (March 14, 2023)

### Breaking Changes

- [#586](https://github.com/cosmos/iavl/pull/586) Remove the `RangeProof` and refactor the ics23_proof to use the internal methods.

## 0.19.5 (Februrary 23, 2022)

### Breaking Changes

- [#622](https://github.com/cosmos/iavl/pull/622) `export/newExporter()` and `ImmutableTree.Export()` returns error for nil arguements

- [#640](https://github.com/cosmos/iavl/pull/640) commit `NodeDB` batch in `LoadVersionForOverwriting`.
- [#636](https://github.com/cosmos/iavl/pull/636) Speed up rollback method: `LoadVersionForOverwriting`.
- [#654](https://github.com/cosmos/iavl/pull/654) Add API `TraverseStateChanges` to extract state changes from iavl versions.
- [#638](https://github.com/cosmos/iavl/pull/638) Make LazyLoadVersion check the opts.InitialVersion, add API `LazyLoadVersionForOverwriting`.

## 0.19.4 (October 28, 2022)

- [#599](https://github.com/cosmos/iavl/pull/599) Populate ImmutableTree creation in copy function with missing field
- [#589](https://github.com/cosmos/iavl/pull/589) Wrap `tree.addUnsavedRemoval()` with missing `if !tree.skipFastStorageUpgrade` statement

## 0.19.3 (October 8, 2022)

- `ProofInner.Hash()` prevents both right and left from both being set. Only one is allowed to be set.

## 0.19.2 (October 6, 2022)

- [#547](https://github.com/cosmos/iavl/pull/547) Implement `skipFastStorageUpgrade` in order to skip fast storage upgrade and usage.
- [#531](https://github.com/cosmos/iavl/pull/531) Upgrade to fast storage in batches.

## 0.19.1 (August 3, 2022)

### Improvements

- [#525](https://github.com/cosmos/iavl/pull/525) Optimization: use fast unsafe bytes->string conversion.
- [#506](https://github.com/cosmos/iavl/pull/506) Implement cache abstraction.

### Bug Fixes

- [#524](https://github.com/cosmos/iavl/pull/524) Fix: `MutableTree.Get`.

## 0.19.0 (July 6, 2022)

### Breaking Changes

- [#514](https://github.com/cosmos/iavl/pull/514) Downgrade Tendermint to 0.34.x
- [#500](https://github.com/cosmos/iavl/pull/500) Return errors instead of panicking.

### Improvements

- [#514](https://github.com/cosmos/iavl/pull/514) Use Go v1.18

## 0.18.0 (March 10, 2022)

### Breaking Changes

- Bumped Tendermint to 0.35.1

### Improvements

- [\#468](https://github.com/cosmos/iavl/pull/468) Fast storage optimization for queries and iterations
- [\#452](https://github.com/cosmos/iavl/pull/452) Optimization: remove unnecessary (\*bytes.Buffer).Reset right after creating buffer.
- [\#445](https://github.com/cosmos/iavl/pull/445) Bump github.com/tendermint/tendermint to v0.35.0
- [\#453](https://github.com/cosmos/iavl/pull/453),[\#456](https://github.com/cosmos/iavl/pull/456) Optimization: buffer reuse
- [\#474](https://github.com/cosmos/iavl/pull/474) bump github.com/confio/ics23 to v0.7
- [\#475](https://github.com/cosmos/iavl/pull/475) Use go v1.17

For previous changelogs visit: <https://github.com/cosmos/iavl/blob/v0.18.0/CHANGELOG.md><|MERGE_RESOLUTION|>--- conflicted
+++ resolved
@@ -75,11 +75,8 @@
 
 ### Bug Fixes
 
-<<<<<<< HEAD
-=======
 - [#943](https://github.com/cosmos/iavl/pull/943) Fix the `WorkingHash` with the `InitialVersion` option.
 - [#909](https://github.com/cosmos/iavl/pull/909) Fix the reference node formats and delete legacy nodes.
->>>>>>> 57dac17f
 - [#773](https://github.com/cosmos/iavl/pull/773) Fix memory leak in `Import`.
 - [#801](https://github.com/cosmos/iavl/pull/801) Fix rootKey empty check by len equals 0.
 - [#805](https://github.com/cosmos/iavl/pull/805) Use `sync.Map` instead of map to prevent concurrent writes at the fast node level
