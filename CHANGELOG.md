# Changelog

<<<<<<< HEAD
### Improvements

- [#925](https://github.com/cosmos/iavl/pull/925) Add the `AsyncPruning` option to the `MutableTree` constructor to enable async pruning.
=======
## v1.1.2 April 8, 2024

### Bug Fixes

- [#928](https://github.com/cosmos/iavl/pull/928) Fix the reformatted root node issue.
>>>>>>> 370cd83f

## v1.1.1 March 16, 2024

### Bug Fixes

- [#910](https://github.com/cosmos/iavl/pull/910) Fix the reference root format from (prefix, version) to (prefix, version, nonce)

### Improvements

- [#910](https://github.com/cosmos/iavl/pull/910) Async pruning of legacy orphan nodes.

## v1.1.0 February 29, 2024

### API Breaking Changes

- [#874](https://github.com/cosmos/iavl/pull/874) Decouple `cosmos-db` and implement own `db` package.

## v1.0.1 February 16, 2024

### Improvements

- [#876](https://github.com/cosmos/iavl/pull/876) Make pruning of legacy orphan nodes asynchronous.

## v1.0.0 (October 30, 2023)

### Improvements

- [#695](https://github.com/cosmos/iavl/pull/695) Add API `SaveChangeSet` to save the changeset as a new version.
- [#703](https://github.com/cosmos/iavl/pull/703) New APIs `NewCompressExporter`/`NewCompressImporter` to support more compact snapshot format.
- [#729](https://github.com/cosmos/iavl/pull/729) Speedup Genesis writes for IAVL, by writing in small batches.
- [#726](https://github.com/cosmos/iavl/pull/726) Make `KVPair` and `ChangeSet` serializable with protobuf.
- [#718](https://github.com/cosmos/iavl/pull/718) Fix `traverseNodes` unexpected behaviour
- [#770](https://github.com/cosmos/iavl/pull/770) Add `WorkingVersion()int64` API.

### Bug Fixes

- [#773](https://github.com/cosmos/iavl/pull/773) Fix memory leak in `Import`.
- [#801](https://github.com/cosmos/iavl/pull/801) Fix rootKey empty check by len equals 0.
- [#805](https://github.com/cosmos/iavl/pull/805) Use `sync.Map` instead of map to prevent concurrent writes at the fast node level

### Breaking Changes

- [#735](https://github.com/cosmos/iavl/pull/735) Pass logger to `NodeDB`, `MutableTree` and `ImmutableTree`
- [#646](https://github.com/cosmos/iavl/pull/646) Remove the `orphans` from the storage
- [#777](https://github.com/cosmos/iavl/pull/777) Don't return errors from ImmutableTree.Hash, NewImmutableTree
- [#815](https://github.com/cosmos/iavl/pull/815) `NewMutableTreeWithOpts` was removed in favour of accepting options via a variadic in `NewMutableTree`
- [#815](https://github.com/cosmos/iavl/pull/815) `NewImmutableTreeWithOpts` is removed in favour of accepting options via a variadic in `NewImmutableTree`
- [#646](https://github.com/cosmos/iavl/pull/646) Remove the `DeleteVersion`, `DeleteVersions`, `DeleteVersionsRange` and introduce a new endpoint of `DeleteVersionsTo` instead

## 0.20.0 (March 14, 2023)

### Breaking Changes

- [#586](https://github.com/cosmos/iavl/pull/586) Remove the `RangeProof` and refactor the ics23_proof to use the internal methods.

## 0.19.5 (Februrary 23, 2022)

### Breaking Changes

- [#622](https://github.com/cosmos/iavl/pull/622) `export/newExporter()` and `ImmutableTree.Export()` returns error for nil arguements

- [#640](https://github.com/cosmos/iavl/pull/640) commit `NodeDB` batch in `LoadVersionForOverwriting`.
- [#636](https://github.com/cosmos/iavl/pull/636) Speed up rollback method: `LoadVersionForOverwriting`.
- [#654](https://github.com/cosmos/iavl/pull/654) Add API `TraverseStateChanges` to extract state changes from iavl versions.
- [#638](https://github.com/cosmos/iavl/pull/638) Make LazyLoadVersion check the opts.InitialVersion, add API `LazyLoadVersionForOverwriting`.

## 0.19.4 (October 28, 2022)

- [#599](https://github.com/cosmos/iavl/pull/599) Populate ImmutableTree creation in copy function with missing field
- [#589](https://github.com/cosmos/iavl/pull/589) Wrap `tree.addUnsavedRemoval()` with missing `if !tree.skipFastStorageUpgrade` statement

## 0.19.3 (October 8, 2022)

- `ProofInner.Hash()` prevents both right and left from both being set. Only one is allowed to be set.

## 0.19.2 (October 6, 2022)

- [#547](https://github.com/cosmos/iavl/pull/547) Implement `skipFastStorageUpgrade` in order to skip fast storage upgrade and usage.
- [#531](https://github.com/cosmos/iavl/pull/531) Upgrade to fast storage in batches.

## 0.19.1 (August 3, 2022)

### Improvements

- [#525](https://github.com/cosmos/iavl/pull/525) Optimization: use fast unsafe bytes->string conversion.
- [#506](https://github.com/cosmos/iavl/pull/506) Implement cache abstraction.

### Bug Fixes

- [#524](https://github.com/cosmos/iavl/pull/524) Fix: `MutableTree.Get`.

## 0.19.0 (July 6, 2022)

### Breaking Changes

- [#514](https://github.com/cosmos/iavl/pull/514) Downgrade Tendermint to 0.34.x
- [#500](https://github.com/cosmos/iavl/pull/500) Return errors instead of panicking.

### Improvements

- [#514](https://github.com/cosmos/iavl/pull/514) Use Go v1.18

## 0.18.0 (March 10, 2022)

### Breaking Changes

- Bumped Tendermint to 0.35.1

### Improvements

- [\#468](https://github.com/cosmos/iavl/pull/468) Fast storage optimization for queries and iterations
- [\#452](https://github.com/cosmos/iavl/pull/452) Optimization: remove unnecessary (\*bytes.Buffer).Reset right after creating buffer.
- [\#445](https://github.com/cosmos/iavl/pull/445) Bump github.com/tendermint/tendermint to v0.35.0
- [\#453](https://github.com/cosmos/iavl/pull/453),[\#456](https://github.com/cosmos/iavl/pull/456) Optimization: buffer reuse
- [\#474](https://github.com/cosmos/iavl/pull/474) bump github.com/confio/ics23 to v0.7
- [\#475](https://github.com/cosmos/iavl/pull/475) Use go v1.17

For previous changelogs visit: <https://github.com/cosmos/iavl/blob/v0.18.0/CHANGELOG.md><|MERGE_RESOLUTION|>--- conflicted
+++ resolved
@@ -1,16 +1,16 @@
 # Changelog
 
-<<<<<<< HEAD
+## Unreleased 
+
 ### Improvements
 
 - [#925](https://github.com/cosmos/iavl/pull/925) Add the `AsyncPruning` option to the `MutableTree` constructor to enable async pruning.
-=======
+
 ## v1.1.2 April 8, 2024
 
 ### Bug Fixes
 
 - [#928](https://github.com/cosmos/iavl/pull/928) Fix the reformatted root node issue.
->>>>>>> 370cd83f
 
 ## v1.1.1 March 16, 2024
 
