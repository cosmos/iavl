--- conflicted
+++ resolved
@@ -1,14 +1,10 @@
 # Changelog
 
-<<<<<<< HEAD
 ### Bug Fixes
 
 - [#795](https://github.com/cosmos/iavl/pull/795) Fix plugin used for buf generate.
 
-## v1.1.1 March 13, 2024
-=======
 ## v1.1.1 March 16, 2024
->>>>>>> ff860115
 
 ### Bug Fixes
 
