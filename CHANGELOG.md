# Changelog

<<<<<<< HEAD
### Improvements

- [#703](https://github.com/cosmos/iavl/pull/703) New APIs `NewCompressExporter`/`NewCompressImporter` to support more compact snapshot format.
=======
## Unreleased
>>>>>>> df2b3b1d

### Breaking Changes

- [#646](https://github.com/cosmos/iavl/pull/646) Remove the `orphans` from the storage

### API Changes

- [#646](https://github.com/cosmos/iavl/pull/646) Remove the `DeleteVersion`, `DeleteVersions`, `DeleteVersionsRange` and introduce a new endpoint of `DeleteVersionsTo` instead
- [#695](https://github.com/cosmos/iavl/pull/695) Add API `SaveChangeSet` to save the changeset as a new version.

## 0.20.0 (March 14, 2023)

### Breaking Changes

- [#586](https://github.com/cosmos/iavl/pull/586) Remove the `RangeProof` and refactor the ics23_proof to use the internal methods.

## 0.19.5 (Februrary 23, 2022)

### Breaking Changes

- [#622](https://github.com/cosmos/iavl/pull/622) `export/newExporter()` and `ImmutableTree.Export()` returns error for nil arguements

- [#640](https://github.com/cosmos/iavl/pull/640) commit `NodeDB` batch in `LoadVersionForOverwriting`.
- [#636](https://github.com/cosmos/iavl/pull/636) Speed up rollback method: `LoadVersionForOverwriting`.
- [#654](https://github.com/cosmos/iavl/pull/654) Add API `TraverseStateChanges` to extract state changes from iavl versions.
- [#638](https://github.com/cosmos/iavl/pull/638) Make LazyLoadVersion check the opts.InitialVersion, add API `LazyLoadVersionForOverwriting`.

## 0.19.4 (October 28, 2022)

- [#599](https://github.com/cosmos/iavl/pull/599) Populate ImmutableTree creation in copy function with missing field
- [#589](https://github.com/cosmos/iavl/pull/589) Wrap `tree.addUnsavedRemoval()` with missing `if !tree.skipFastStorageUpgrade` statement

## 0.19.3 (October 8, 2022)

- `ProofInner.Hash()` prevents both right and left from both being set. Only one is allowed to be set.

## 0.19.2 (October 6, 2022)

- [#547](https://github.com/cosmos/iavl/pull/547) Implement `skipFastStorageUpgrade` in order to skip fast storage upgrade and usage.
- [#531](https://github.com/cosmos/iavl/pull/531) Upgrade to fast storage in batches.

## 0.19.1 (August 3, 2022)

### Improvements

- [#525](https://github.com/cosmos/iavl/pull/525) Optimization: use fast unsafe bytes->string conversion.
- [#506](https://github.com/cosmos/iavl/pull/506) Implement cache abstraction.

### Bug Fixes

- [#524](https://github.com/cosmos/iavl/pull/524) Fix: `MutableTree.Get`.

## 0.19.0 (July 6, 2022)

### Breaking Changes

- [#514](https://github.com/cosmos/iavl/pull/514) Downgrade Tendermint to 0.34.x
- [#500](https://github.com/cosmos/iavl/pull/500) Return errors instead of panicking.

### Improvements

- [#514](https://github.com/cosmos/iavl/pull/514) Use Go v1.18

## 0.18.0 (March 10, 2022)

### Breaking Changes

- Bumped Tendermint to 0.35.1

### Improvements

- [\#468](https://github.com/cosmos/iavl/pull/468) Fast storage optimization for queries and iterations
- [\#452](https://github.com/cosmos/iavl/pull/452) Optimization: remove unnecessary (\*bytes.Buffer).Reset right after creating buffer.
- [\#445](https://github.com/cosmos/iavl/pull/445) Bump github.com/tendermint/tendermint to v0.35.0
- [\#453](https://github.com/cosmos/iavl/pull/453),[\#456](https://github.com/cosmos/iavl/pull/456) Optimization: buffer reuse
- [\#474](https://github.com/cosmos/iavl/pull/474) bump github.com/confio/ics23 to v0.7
- [\#475](https://github.com/cosmos/iavl/pull/475) Use go v1.17

For previous changelogs visit: <https://github.com/cosmos/iavl/blob/v0.18.0/CHANGELOG.md><|MERGE_RESOLUTION|>--- conflicted
+++ resolved
@@ -1,12 +1,10 @@
 # Changelog
 
-<<<<<<< HEAD
+## Unreleased
+
 ### Improvements
 
 - [#703](https://github.com/cosmos/iavl/pull/703) New APIs `NewCompressExporter`/`NewCompressImporter` to support more compact snapshot format.
-=======
-## Unreleased
->>>>>>> df2b3b1d
 
 ### Breaking Changes
 
