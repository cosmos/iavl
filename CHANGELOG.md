--- conflicted
+++ resolved
@@ -1,12 +1,10 @@
 # Changelog
 
-<<<<<<< HEAD
+
 ### Improvements
 
 - [#961](https://github.com/cosmos/iavl/pull/961) Add new `GetLatestVersion` API to get the latest version.
-=======
 - [#965](https://github.com/cosmos/iavl/pull/965) Use expected interface for expected IAVL `Logger`.
->>>>>>> 7adc688c
 
 ## v1.2.0 May 13, 2024
 
